--- conflicted
+++ resolved
@@ -20,11 +20,7 @@
         "compare": "=="
     },
     "cts__design__instance__count__setup_buffer": {
-<<<<<<< HEAD
-        "value": 3494,
-=======
         "value": 1498,
->>>>>>> 3d054405
         "compare": "<="
     },
     "cts__design__instance__count__hold_buffer": {
@@ -40,11 +36,7 @@
         "compare": "<="
     },
     "finish__timing__setup__ws": {
-<<<<<<< HEAD
-        "value": -95.36,
-=======
         "value": -138.96,
->>>>>>> 3d054405
         "compare": ">="
     },
     "finish__design__instance__area": {
