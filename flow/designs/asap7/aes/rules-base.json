--- conflicted
+++ resolved
@@ -20,11 +20,7 @@
         "compare": "=="
     },
     "cts__design__instance__count__setup_buffer": {
-<<<<<<< HEAD
-        "value": 3017,
-=======
         "value": 1535,
->>>>>>> 3d6578fd
         "compare": "<="
     },
     "cts__design__instance__count__hold_buffer": {
@@ -40,11 +36,7 @@
         "compare": "<="
     },
     "finish__timing__setup__ws": {
-<<<<<<< HEAD
-        "value": -125.93,
-=======
         "value": -127.45,
->>>>>>> 3d6578fd
         "compare": ">="
     },
     "finish__design__instance__area": {
@@ -60,11 +52,7 @@
         "compare": "<="
     },
     "finish__timing__wns_percent_delay": {
-<<<<<<< HEAD
-        "value": -32.35,
-=======
         "value": -31.31,
->>>>>>> 3d6578fd
         "compare": ">="
     }
 }