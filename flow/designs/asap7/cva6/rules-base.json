--- conflicted
+++ resolved
@@ -8,11 +8,8 @@
         "compare": "=="
     },
     "placeopt__design__instance__area": {
-<<<<<<< HEAD
-        "value": 19733,
-=======
+
         "value": 19790,
->>>>>>> aa611ef7
         "compare": "<="
     },
     "placeopt__design__instance__count__stdcell": {
@@ -36,11 +33,7 @@
         "compare": "<="
     },
     "detailedroute__route__wirelength": {
-<<<<<<< HEAD
-        "value": 1445732,
-=======
         "value": 1466793,
->>>>>>> aa611ef7
         "compare": "<="
     },
     "detailedroute__route__drc_errors": {
@@ -60,11 +53,7 @@
         "compare": ">="
     },
     "finish__design__instance__area": {
-<<<<<<< HEAD
-        "value": 20065,
-=======
         "value": 20112,
->>>>>>> aa611ef7
         "compare": "<="
     },
     "finish__timing__drv__setup_violation_count": {
