{
    "synth__design__instance__area__stdcell": {
        "value": 54.33,
        "compare": "<="
    },
    "constraints__clocks__count": {
        "value": 1,
        "compare": "=="
    },
    "placeopt__design__instance__area": {
        "value": 65,
        "compare": "<="
    },
    "placeopt__design__instance__count__stdcell": {
        "value": 639,
        "compare": "<="
    },
    "detailedplace__design__violations": {
        "value": 0,
        "compare": "=="
    },
    "cts__design__instance__count__setup_buffer": {
<<<<<<< HEAD
        "value": 51,
=======
        "value": 132,
>>>>>>> 756455be
        "compare": "<="
    },
    "cts__design__instance__count__hold_buffer": {
        "value": 47,
        "compare": "<="
    },
    "globalroute__antenna_diodes_count": {
        "value": 0,
        "compare": "<="
    },
    "detailedroute__route__wirelength": {
<<<<<<< HEAD
        "value": 1414,
=======
        "value": 1755,
>>>>>>> 756455be
        "compare": "<="
    },
    "detailedroute__route__drc_errors": {
        "value": 0,
        "compare": "<="
    },
    "detailedroute__antenna__violating__nets": {
        "value": 0,
        "compare": "<="
    },
    "detailedroute__antenna_diodes_count": {
        "value": 0,
        "compare": "<="
    },
    "finish__timing__setup__ws": {
        "value": -72.12,
        "compare": ">="
    },
    "finish__design__instance__area": {
        "value": 80,
        "compare": "<="
    },
    "finish__timing__drv__setup_violation_count": {
<<<<<<< HEAD
        "value": 30,
=======
        "value": 49,
>>>>>>> 756455be
        "compare": "<="
    },
    "finish__timing__drv__hold_violation_count": {
        "value": 100,
        "compare": "<="
    },
    "finish__timing__wns_percent_delay": {
        "value": -32.3,
        "compare": ">="
    }
}<|MERGE_RESOLUTION|>--- conflicted
+++ resolved
@@ -20,11 +20,7 @@
         "compare": "=="
     },
     "cts__design__instance__count__setup_buffer": {
-<<<<<<< HEAD
-        "value": 51,
-=======
         "value": 132,
->>>>>>> 756455be
         "compare": "<="
     },
     "cts__design__instance__count__hold_buffer": {
@@ -36,11 +32,7 @@
         "compare": "<="
     },
     "detailedroute__route__wirelength": {
-<<<<<<< HEAD
-        "value": 1414,
-=======
         "value": 1755,
->>>>>>> 756455be
         "compare": "<="
     },
     "detailedroute__route__drc_errors": {
@@ -56,7 +48,7 @@
         "compare": "<="
     },
     "finish__timing__setup__ws": {
-        "value": -72.12,
+        "value": -77.18,
         "compare": ">="
     },
     "finish__design__instance__area": {
@@ -64,11 +56,7 @@
         "compare": "<="
     },
     "finish__timing__drv__setup_violation_count": {
-<<<<<<< HEAD
-        "value": 30,
-=======
         "value": 49,
->>>>>>> 756455be
         "compare": "<="
     },
     "finish__timing__drv__hold_violation_count": {
@@ -76,7 +64,7 @@
         "compare": "<="
     },
     "finish__timing__wns_percent_delay": {
-        "value": -32.3,
+        "value": -33.9,
         "compare": ">="
     }
 }