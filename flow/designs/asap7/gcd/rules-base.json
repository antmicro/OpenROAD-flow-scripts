--- conflicted
+++ resolved
@@ -56,11 +56,7 @@
         "compare": "<="
     },
     "finish__timing__drv__setup_violation_count": {
-<<<<<<< HEAD
-        "value": 43,
-=======
         "value": 49,
->>>>>>> de2e957c
         "compare": "<="
     },
     "finish__timing__drv__hold_violation_count": {
