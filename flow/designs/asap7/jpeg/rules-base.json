{
    "synth__design__instance__area__stdcell": {
        "value": 7270.36,
        "compare": "<="
    },
    "constraints__clocks__count": {
        "value": 1,
        "compare": "=="
    },
    "placeopt__design__instance__area": {
        "value": 7577,
        "compare": "<="
    },
    "placeopt__design__instance__count__stdcell": {
<<<<<<< HEAD
        "value": 72804,
=======
        "value": 72810,
>>>>>>> 56eb1b98
        "compare": "<="
    },
    "detailedplace__design__violations": {
        "value": 0,
        "compare": "=="
    },
    "cts__design__instance__count__setup_buffer": {
        "value": 5498,
        "compare": "<="
    },
    "cts__design__instance__count__hold_buffer": {
        "value": 5498,
        "compare": "<="
    },
    "detailedroute__route__wirelength": {
<<<<<<< HEAD
        "value": 194731,
=======
        "value": 194792,
>>>>>>> 56eb1b98
        "compare": "<="
    },
    "detailedroute__route__drc_errors": {
        "value": 0,
        "compare": "<="
    },
    "detailedroute__antenna__violating__nets": {
        "value": 0,
        "compare": "<="
    },
    "finish__timing__setup__ws": {
<<<<<<< HEAD
        "value": -421.84,
=======
        "value": -474.39,
>>>>>>> 56eb1b98
        "compare": ">="
    },
    "finish__design__instance__area": {
        "value": 7598,
        "compare": "<="
    },
    "finish__timing__drv__setup_violation_count": {
        "value": 3166,
        "compare": "<="
    },
    "finish__timing__drv__hold_violation_count": {
        "value": 100,
        "compare": "<="
    },
    "finish__timing__wns_percent_delay": {
        "value": -36.16,
        "compare": ">="
    }
}<|MERGE_RESOLUTION|>--- conflicted
+++ resolved
@@ -12,11 +12,7 @@
         "compare": "<="
     },
     "placeopt__design__instance__count__stdcell": {
-<<<<<<< HEAD
-        "value": 72804,
-=======
         "value": 72810,
->>>>>>> 56eb1b98
         "compare": "<="
     },
     "detailedplace__design__violations": {
@@ -32,11 +28,7 @@
         "compare": "<="
     },
     "detailedroute__route__wirelength": {
-<<<<<<< HEAD
-        "value": 194731,
-=======
         "value": 194792,
->>>>>>> 56eb1b98
         "compare": "<="
     },
     "detailedroute__route__drc_errors": {
@@ -48,11 +40,7 @@
         "compare": "<="
     },
     "finish__timing__setup__ws": {
-<<<<<<< HEAD
-        "value": -421.84,
-=======
         "value": -474.39,
->>>>>>> 56eb1b98
         "compare": ">="
     },
     "finish__design__instance__area": {
