include designs/asap7/mock-array/defaults.mk

export DESIGN_NAME            = MockArray
export DESIGN_NICKNAME        = mock-array

export VERILOG_FILES          = designs/src/mock-array/*.v

export SDC_FILE               = designs/asap7/mock-array/constraints.sdc

export PLATFORM               = asap7

export PLACE_DENSITY          = 0.30

export CORE_AREA = $(shell \
  export MOCK_ARRAY_TABLE="$(MOCK_ARRAY_TABLE)"  && \
  export MOCK_ARRAY_SCALE="$(MOCK_ARRAY_SCALE)" && \
  cd $(dir $(DESIGN_CONFIG)) && \
  python3 -c "import config ; print(f'{config.margin_x} {config.margin_y} {config.core_width + config.margin_x} {config.core_height + config.margin_y}')")

export DIE_AREA  = $(shell \
  export MOCK_ARRAY_TABLE="$(MOCK_ARRAY_TABLE)" && \
  export MOCK_ARRAY_SCALE="$(MOCK_ARRAY_SCALE)" && \
  cd $(dir $(DESIGN_CONFIG)) && \
  python3 -c "import config; print(f'{0} {0} {config.die_width} {config.die_height}')")

export MACRO_PLACE_HALO = 0 2.16
export RTLMP_BOUNDARY_WT = 0
export RTLMP_FLOW ?= 1

export BLOCKS                ?= Element

ifneq ($(BLOCKS),)
  export GDS_ALLOW_EMPTY       = Element
  ifneq ($(RTLMP_FLOW), 1)
    export MACRO_PLACEMENT_TCL   = ./designs/asap7/mock-array/macro-placement.tcl
  endif
  export PDN_TCL               = $(PLATFORM_DIR)/openRoad/pdn/BLOCKS_grid_strategy.tcl
endif

export IO_CONSTRAINTS        = designs/asap7/mock-array/io.tcl

# Target to force generation of Verilog per user settings MOCK_ARRAY_TABLE (rows, cols)
.PHONY: verilog
verilog:
	export MOCK_ARRAY_ROWS=$(word 1, $(MOCK_ARRAY_TABLE)) ; \
	export MOCK_ARRAY_COLS=$(word 2, $(MOCK_ARRAY_TABLE)) ; \
	./designs/asap7/mock-array/verilog.sh

.PHONY: simulate
simulate:
	export MOCK_ARRAY_ROWS=$(word 1, $(MOCK_ARRAY_TABLE)) ; \
	export MOCK_ARRAY_COLS=$(word 2, $(MOCK_ARRAY_TABLE)) ; \
	./designs/asap7/mock-array/simulate.sh

.PHONY: power
power:
	$(OPENSTA_EXE) -no_init -exit designs/asap7/mock-array/power.tcl

<<<<<<< HEAD
# If this design isn't quickly done in detailed routing, something is wrong.
# At time of adding this option, only 12 iterations were needed for 0
# violations.
export DETAILED_ROUTE_END_ITERATION = 15
=======
# Routing by abutment should be easy, limit iterations
export DETAILED_ROUTE_END_ITERATION = 6
>>>>>>> edcd2651

export MAX_ROUTING_LAYER = M9
export ROUTING_LAYER_ADJUSTMENT = 0.45

# works with 28 or more iterations as of writing, so give it a few more.
export GLOBAL_ROUTE_ARGS=-congestion_iterations 40 -verbose

# ensure we have some rows, so we don't get a bad clock skew.
export MACRO_HALO_X            = 0.5
export MACRO_HALO_Y            = 0.5

export CTS_BUF_DISTANCE = 60

export ADDITIONAL_FILES = designs/src/mock-array/util.tcl<|MERGE_RESOLUTION|>--- conflicted
+++ resolved
@@ -56,15 +56,8 @@
 power:
 	$(OPENSTA_EXE) -no_init -exit designs/asap7/mock-array/power.tcl
 
-<<<<<<< HEAD
-# If this design isn't quickly done in detailed routing, something is wrong.
-# At time of adding this option, only 12 iterations were needed for 0
-# violations.
-export DETAILED_ROUTE_END_ITERATION = 15
-=======
 # Routing by abutment should be easy, limit iterations
 export DETAILED_ROUTE_END_ITERATION = 6
->>>>>>> edcd2651
 
 export MAX_ROUTING_LAYER = M9
 export ROUTING_LAYER_ADJUSTMENT = 0.45
