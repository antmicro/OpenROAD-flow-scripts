--- conflicted
+++ resolved
@@ -77,11 +77,7 @@
         },
         {
             "field": "finish__timing__drv__max_slew",
-<<<<<<< HEAD
-            "value": 132,
-=======
             "value": 796,
->>>>>>> fbcfb64b
             "compare": "<="
         },
         {
