export DESIGN_NICKNAME = bp_quad
export DESIGN_NAME = bsg_chip
export PLATFORM    = gf12

export SYNTH_HIERARCHICAL = 1
<<<<<<< HEAD
#
# RTL_MP Settings
export RTLMP_MAX_INST = 30000
export RTLMP_MIN_INST = 10000
export RTLMP_MAX_MACRO = 24 
export RTLMP_MIN_MACRO = 4
#
export RTLMP_FENCE_LX ?= 700
export RTLMP_FENCE_LY ?= 700
export RTLMP_FENCE_UX ?= 2450
export RTLMP_FENCE_UY ?= 2300
=======
export SYNTH_MINIMUM_KEEP_SIZE ?= 1000
>>>>>>> 1085222a

export VERILOG_FILES = $(PLATFORM_DIR)/bp/bsg_ac_black_parrot_quad_core_v0/bsg_chip.sv2v.v \
                       $(PLATFORM_DIR)/bp/IN12LP_GPIO18_13M9S30P.blackbox.v
export SYNTH_NETLIST_FILES = $(PLATFORM_DIR)/bp/bsg_ac_black_parrot_quad_core_v0/yosys/bp_quad_hier_yosys_netlist.v

export SDC_FILE      = $(PLATFORM_DIR)/bp/bsg_ac_black_parrot_quad_core_v0/bsg_chip.elab.v.sdc

export WRAP_LEFS       = $(PLATFORM_DIR)/lef/gf12_1r1w_d32_w64_m1.lef \
                         $(PLATFORM_DIR)/lef/gf12_1rw_d128_w116_m2_bit.lef \
                         $(PLATFORM_DIR)/lef/gf12_1rw_d256_w48_m2.lef \
                         $(PLATFORM_DIR)/lef/gf12_1rw_d512_w64_m2_byte.lef \
                         $(PLATFORM_DIR)/lef/gf12_1rw_d64_w124_m2_bit.lef \
                         $(PLATFORM_DIR)/lef/gf12_1rw_d64_w62_m2_bit.lef

export ADDITIONAL_LEFS = $(PLATFORM_DIR)/lef/IN12LP_GPIO18_13M9S30P.lef \
                         $(PLATFORM_DIR)/lef/CDMM_13M_3Mx_2Cx_4Kx_2Hx_2Gx_LB.lef

export WRAP_LIBS       = $(PLATFORM_DIR)/lib/gf12_1r1w_d32_w64_m1_ffpg_sigcmin_0p88v_0p88v_m40c.lib \
                         $(PLATFORM_DIR)/lib/gf12_1rw_d128_w116_m2_bit_ffpg_sigcmin_0p88v_0p88v_m40c.lib \
                         $(PLATFORM_DIR)/lib/gf12_1rw_d256_w48_m2_ffpg_sigcmin_0p88v_0p88v_m40c.lib \
                         $(PLATFORM_DIR)/lib/gf12_1rw_d512_w64_m2_byte_ffpg_sigcmin_0p88v_0p88v_m40c.lib \
                         $(PLATFORM_DIR)/lib/gf12_1rw_d64_w124_m2_bit_ffpg_sigcmin_0p88v_0p88v_m40c.lib \
                         $(PLATFORM_DIR)/lib/gf12_1rw_d64_w62_m2_bit_ffpg_sigcmin_0p88v_0p88v_m40c.lib

export ADDITIONAL_LIBS = $(PLATFORM_DIR)/lib/IN12LP_GPIO18_13M9S30P_TT_0P8_1P8_25.lib

export ADDITIONAL_GDS  = $(PLATFORM_DIR)/gds/gf12_1r1w_d32_w64_m1.gds2 \
                         $(PLATFORM_DIR)/gds/gf12_1rw_d128_w116_m2_bit.gds2 \
                         $(PLATFORM_DIR)/gds/gf12_1rw_d256_w48_m2.gds2 \
                         $(PLATFORM_DIR)/gds/gf12_1rw_d512_w64_m2_byte.gds2 \
                         $(PLATFORM_DIR)/gds/gf12_1rw_d64_w124_m2_bit.gds2 \
                         $(PLATFORM_DIR)/gds/gf12_1rw_d64_w62_m2_bit.gds2 \
                         $(PLATFORM_DIR)/gds/IN12LP_GPIO18_13M9S30P.gds \
                         $(PLATFORM_DIR)/gds/GoLd_LN14_CDMM_32xxx.gds.gz

export SEAL_GDS        = $(PLATFORM_DIR)/gds/crackstop_3x3.gds

export FOOTPRINT_TCL   = $(PLATFORM_DIR)/bp/footprint.tcl

export DIE_AREA = 0 0 3000 3000
export CORE_AREA = 200 200 2800 2800

export ABC_CLOCK_PERIOD_IN_PS = 1250

export TNS_END_PERCENT = 0
export PLACE_DENSITY = 0.40

export MACRO_WRAPPERS = $(PLATFORM_DIR)/bp/wrappers/wrappers.tcl

export PDN_TCL = $(PLATFORM_DIR)/cfg/pdn_grid_strategy_13m_9T.top.tcl

export MACRO_PLACE_HALO = 7 7<|MERGE_RESOLUTION|>--- conflicted
+++ resolved
@@ -3,7 +3,6 @@
 export PLATFORM    = gf12
 
 export SYNTH_HIERARCHICAL = 1
-<<<<<<< HEAD
 #
 # RTL_MP Settings
 export RTLMP_MAX_INST = 30000
@@ -15,9 +14,8 @@
 export RTLMP_FENCE_LY ?= 700
 export RTLMP_FENCE_UX ?= 2450
 export RTLMP_FENCE_UY ?= 2300
-=======
+
 export SYNTH_MINIMUM_KEEP_SIZE ?= 1000
->>>>>>> 1085222a
 
 export VERILOG_FILES = $(PLATFORM_DIR)/bp/bsg_ac_black_parrot_quad_core_v0/bsg_chip.sv2v.v \
                        $(PLATFORM_DIR)/bp/IN12LP_GPIO18_13M9S30P.blackbox.v
