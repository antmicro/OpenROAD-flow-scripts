{
    "rules": [
        {
            "field": "synth__design__instance__area__stdcell",
            "value": 1024521,
            "compare": "<="
        },
        {
            "field": "constraints__clocks__count",
            "value": 8,
            "compare": "=="
        },
        {
            "field": "placeopt__design__instance__area",
            "value": 538878,
            "compare": "<="
        },
        {
            "field": "placeopt__design__instance__count__stdcell",
            "value": 554264,
            "compare": "<="
        },
        {
            "field": "detailedplace__design__violations",
            "value": 0,
            "compare": "=="
        },
        {
            "field": "cts__timing__setup__ws",
<<<<<<< HEAD
            "value": -1080.06,
=======
            "value": -1034.88,
>>>>>>> 03bd068a
            "compare": ">="
        },
        {
            "field": "cts__timing__setup__ws__pre_repair",
<<<<<<< HEAD
            "value": -1175.42,
=======
            "value": -1393.46,
>>>>>>> 03bd068a
            "compare": ">="
        },
        {
            "field": "cts__timing__setup__ws__post_repair",
<<<<<<< HEAD
            "value": -1178.56,
=======
            "value": -1419.8,
>>>>>>> 03bd068a
            "compare": ">="
        },
        {
            "field": "cts__design__instance__count__hold_buffer",
            "value": 2963,
            "compare": "<="
        },
        {
            "field": "globalroute__timing__setup__ws",
            "value": -642.53,
            "compare": ">="
        },
        {
            "field": "detailedroute__route__wirelength",
            "value": 8726215,
            "compare": "<="
        },
        {
            "field": "detailedroute__route__drc_errors",
            "value": 0,
            "compare": "<="
        },
        {
            "field": "finish__timing__setup__ws",
            "value": -177.32,
            "compare": ">="
        },
        {
            "field": "finish__design__instance__area",
            "value": 543769,
            "compare": "<="
        },
        {
            "field": "finish__timing__drv__max_slew_limit",
            "value": -0.38,
            "compare": ">="
        },
        {
            "field": "finish__timing__drv__max_fanout_limit",
            "value": -0.2,
            "compare": ">="
        },
        {
            "field": "finish__timing__drv__max_cap_limit",
            "value": -0.2,
            "compare": ">="
        },
        {
            "field": "finish__timing__drv__setup_violation_count",
            "value": 13,
            "compare": "<="
        },
        {
            "field": "finish__timing__drv__hold_violation_count",
            "value": 12,
            "compare": "<="
        }
    ]
}<|MERGE_RESOLUTION|>--- conflicted
+++ resolved
@@ -27,29 +27,17 @@
         },
         {
             "field": "cts__timing__setup__ws",
-<<<<<<< HEAD
-            "value": -1080.06,
-=======
-            "value": -1034.88,
->>>>>>> 03bd068a
+            "value": -1455.06,
             "compare": ">="
         },
         {
             "field": "cts__timing__setup__ws__pre_repair",
-<<<<<<< HEAD
-            "value": -1175.42,
-=======
-            "value": -1393.46,
->>>>>>> 03bd068a
+            "value": -1550.42,
             "compare": ">="
         },
         {
             "field": "cts__timing__setup__ws__post_repair",
-<<<<<<< HEAD
-            "value": -1178.56,
-=======
-            "value": -1419.8,
->>>>>>> 03bd068a
+            "value": -1553.56,
             "compare": ">="
         },
         {
