--- conflicted
+++ resolved
@@ -27,11 +27,7 @@
         },
         {
             "field": "cts__timing__setup__ws",
-<<<<<<< HEAD
-            "value": -352.94,
-=======
             "value": -395.96,
->>>>>>> fbcfb64b
             "compare": ">="
         },
         {
@@ -46,38 +42,22 @@
         },
         {
             "field": "cts__design__instance__count__hold_buffer",
-<<<<<<< HEAD
-            "value": 1314.5,
-=======
             "value": 1417,
->>>>>>> fbcfb64b
             "compare": "<="
         },
         {
             "field": "globalroute__timing__clock__slack",
-<<<<<<< HEAD
-            "value": -261.8,
-=======
             "value": -300.46,
->>>>>>> fbcfb64b
             "compare": ">="
         },
         {
             "field": "globalroute__timing__setup__ws",
-<<<<<<< HEAD
-            "value": -261.8,
-=======
             "value": -300.46,
->>>>>>> fbcfb64b
             "compare": ">="
         },
         {
             "field": "detailedroute__route__wirelength",
-<<<<<<< HEAD
-            "value": 5739550,
-=======
             "value": 6105899,
->>>>>>> fbcfb64b
             "compare": "<="
         },
         {
@@ -92,11 +72,7 @@
         },
         {
             "field": "finish__design__instance__area",
-<<<<<<< HEAD
-            "value": 274114,
-=======
             "value": 275479,
->>>>>>> fbcfb64b
             "compare": "<="
         },
         {
@@ -106,11 +82,7 @@
         },
         {
             "field": "finish__timing__drv__max_fanout",
-<<<<<<< HEAD
-            "value": 1927,
-=======
             "value": 2190,
->>>>>>> fbcfb64b
             "compare": "<="
         },
         {
