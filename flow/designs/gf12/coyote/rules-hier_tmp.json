--- conflicted
+++ resolved
@@ -27,11 +27,7 @@
         },
         {
             "field": "cts__timing__setup__ws",
-<<<<<<< HEAD
-            "value": -322.2,
-=======
             "value": -336.76,
->>>>>>> fbcfb64b
             "compare": ">="
         },
         {
@@ -46,38 +42,22 @@
         },
         {
             "field": "cts__design__instance__count__hold_buffer",
-<<<<<<< HEAD
-            "value": 1751.2,
-=======
             "value": 1868,
->>>>>>> fbcfb64b
             "compare": "<="
         },
         {
             "field": "globalroute__timing__clock__slack",
-<<<<<<< HEAD
-            "value": -225.17,
-=======
             "value": -227.78,
->>>>>>> fbcfb64b
             "compare": ">="
         },
         {
             "field": "globalroute__timing__setup__ws",
-<<<<<<< HEAD
-            "value": -225.17,
-=======
             "value": -227.78,
->>>>>>> fbcfb64b
             "compare": ">="
         },
         {
             "field": "detailedroute__route__wirelength",
-<<<<<<< HEAD
-            "value": 5774379,
-=======
             "value": 5784050,
->>>>>>> fbcfb64b
             "compare": "<="
         },
         {
@@ -92,56 +72,32 @@
         },
         {
             "field": "finish__design__instance__area",
-<<<<<<< HEAD
-            "value": 275684,
-=======
             "value": 275648,
->>>>>>> fbcfb64b
             "compare": "<="
         },
         {
             "field": "finish__timing__drv__max_slew",
-<<<<<<< HEAD
-            "value": 0,
-=======
             "value": 10,
->>>>>>> fbcfb64b
             "compare": "<="
         },
         {
             "field": "finish__timing__drv__max_fanout",
-<<<<<<< HEAD
-            "value": 1841,
-=======
             "value": 2210,
->>>>>>> fbcfb64b
             "compare": "<="
         },
         {
             "field": "finish__timing__drv__max_cap",
-<<<<<<< HEAD
-            "value": 0,
-=======
             "value": 10,
->>>>>>> fbcfb64b
             "compare": "<="
         },
         {
             "field": "finish__timing__drv__setup_violation_count",
-<<<<<<< HEAD
-            "value": 1,
-=======
             "value": 11,
->>>>>>> fbcfb64b
             "compare": "<="
         },
         {
             "field": "finish__timing__drv__hold_violation_count",
-<<<<<<< HEAD
-            "value": 0,
-=======
             "value": 10,
->>>>>>> fbcfb64b
             "compare": "<="
         }
     ]
