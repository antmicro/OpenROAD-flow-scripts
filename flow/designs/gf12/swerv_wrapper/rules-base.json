{
    "synth__design__instance__area__stdcell": {
        "value": 155104,
        "compare": "<="
    },
    "constraints__clocks__count": {
        "value": 2,
        "compare": "=="
    },
    "placeopt__design__instance__area": {
        "value": 179021,
        "compare": "<="
    },
    "placeopt__design__instance__count__stdcell": {
        "value": 118375,
        "compare": "<="
    },
    "detailedplace__design__violations": {
        "value": 0,
        "compare": "=="
    },
<<<<<<< HEAD
    "cts__clock__skew__setup": {
        "value": 16.75,
        "compare": "<="
    },
    "cts__clock__skew__hold": {
        "value": 2.0,
        "compare": "<="
    },
=======
>>>>>>> befc5941
    "cts__timing__setup__ws": {
        "value": -373.76,
        "compare": ">="
    },
    "cts__timing__setup__ws__pre_repair": {
        "value": -464.51,
        "compare": ">="
    },
    "cts__timing__setup__ws__post_repair": {
        "value": -410.91,
        "compare": ">="
    },
    "cts__design__instance__count__setup_buffer": {
        "value": 5149,
        "compare": "<="
    },
    "cts__design__instance__count__hold_buffer": {
        "value": 8428,
        "compare": "<="
    },
    "globalroute__timing__setup__ws": {
        "value": -34.36,
        "compare": ">="
    },
    "detailedroute__route__wirelength": {
        "value": 2281983,
        "compare": "<="
    },
    "detailedroute__route__drc_errors": {
        "value": 0,
        "compare": "<="
    },
    "finish__timing__setup__ws": {
        "value": 0.0,
        "compare": ">="
    },
    "finish__design__instance__area": {
        "value": 184490,
        "compare": "<="
    },
    "finish__timing__drv__max_slew_limit": {
        "value": -0.2,
        "compare": ">="
    },
    "finish__timing__drv__max_fanout_limit": {
        "value": -0.2,
        "compare": ">="
    },
    "finish__timing__drv__max_cap_limit": {
        "value": -0.2,
        "compare": ">="
    },
    "finish__timing__drv__setup_violation_count": {
        "value": 11,
        "compare": "<="
    },
    "finish__timing__drv__hold_violation_count": {
        "value": 10,
        "compare": "<="
    },
    "finish__timing__wns_percent_delay": {
        "value": -10.0,
        "compare": ">="
    }
}<|MERGE_RESOLUTION|>--- conflicted
+++ resolved
@@ -19,17 +19,6 @@
         "value": 0,
         "compare": "=="
     },
-<<<<<<< HEAD
-    "cts__clock__skew__setup": {
-        "value": 16.75,
-        "compare": "<="
-    },
-    "cts__clock__skew__hold": {
-        "value": 2.0,
-        "compare": "<="
-    },
-=======
->>>>>>> befc5941
     "cts__timing__setup__ws": {
         "value": -373.76,
         "compare": ">="
@@ -43,11 +32,11 @@
         "compare": ">="
     },
     "cts__design__instance__count__setup_buffer": {
-        "value": 5149,
+        "value": 84,
         "compare": "<="
     },
     "cts__design__instance__count__hold_buffer": {
-        "value": 8428,
+        "value": 8264,
         "compare": "<="
     },
     "globalroute__timing__setup__ws": {
