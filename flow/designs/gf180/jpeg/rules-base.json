--- conflicted
+++ resolved
@@ -28,11 +28,7 @@
         "compare": "<="
     },
     "globalroute__antenna_diodes_count": {
-<<<<<<< HEAD
-        "value": 1,
-=======
         "value": 7,
->>>>>>> ad1b24db
         "compare": "<="
     },
     "detailedroute__route__wirelength": {
@@ -48,7 +44,7 @@
         "compare": "<="
     },
     "detailedroute__antenna_diodes_count": {
-        "value": 13,
+        "value": 28,
         "compare": "<="
     },
     "finish__timing__setup__ws": {
