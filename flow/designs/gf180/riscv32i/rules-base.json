--- conflicted
+++ resolved
@@ -44,11 +44,7 @@
         "compare": "<="
     },
     "detailedroute__antenna_diodes_count": {
-<<<<<<< HEAD
-        "value": 9,
-=======
         "value": 14,
->>>>>>> 24f46b61
         "compare": "<="
     },
     "finish__timing__setup__ws": {
