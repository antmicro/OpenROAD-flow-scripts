--- conflicted
+++ resolved
@@ -12,7 +12,7 @@
         "compare": "<="
     },
     "placeopt__design__instance__count__stdcell": {
-        "value": 20844,
+        "value": 21142,
         "compare": "<="
     },
     "detailedplace__design__violations": {
@@ -28,11 +28,7 @@
         "compare": "<="
     },
     "globalroute__antenna_diodes_count": {
-<<<<<<< HEAD
         "value": 3,
-=======
-        "value": 2,
->>>>>>> 4c4bee15
         "compare": "<="
     },
     "detailedroute__route__wirelength": {
