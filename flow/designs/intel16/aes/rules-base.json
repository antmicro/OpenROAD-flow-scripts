--- conflicted
+++ resolved
@@ -20,7 +20,7 @@
         "compare": "=="
     },
     "cts__design__instance__count__setup_buffer": {
-        "value": 1338,
+        "value": 1130,
         "compare": "<="
     },
     "cts__design__instance__count__hold_buffer": {
@@ -28,7 +28,7 @@
         "compare": "<="
     },
     "detailedroute__route__wirelength": {
-        "value": 287577,
+        "value": 291614,
         "compare": "<="
     },
     "detailedroute__route__drc_errors": {
@@ -36,11 +36,7 @@
         "compare": "<="
     },
     "finish__timing__setup__ws": {
-<<<<<<< HEAD
-        "value": -71.41,
-=======
         "value": -175.2,
->>>>>>> b1022822
         "compare": ">="
     },
     "finish__design__instance__area": {
