--- conflicted
+++ resolved
@@ -18,12 +18,6 @@
 export ADDITIONAL_LEFS = $(sort $(wildcard ./designs/$(PLATFORM)/$(DESIGN_NAME)/*.lef))
 export ADDITIONAL_LIBS = $(sort $(wildcard ./designs/$(PLATFORM)/$(DESIGN_NAME)/*.lib))
 
-<<<<<<< HEAD
-
-#export DIE_AREA    = 0 0 900 700 
-#export CORE_AREA   = 10 10 890 690 
-=======
->>>>>>> 824a6728
 export DIE_AREA    = 0 0 800 600 
 export CORE_AREA   = 10 10 790 590 
 
