--- conflicted
+++ resolved
@@ -87,11 +87,7 @@
         },
         {
             "field": "finish__timing__drv__max_cap",
-<<<<<<< HEAD
-            "value": 45,
-=======
             "value": 53,
->>>>>>> fbcfb64b
             "compare": "<="
         },
         {
