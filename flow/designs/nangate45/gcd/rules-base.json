{
    "synth__design__instance__area__stdcell": {
        "value": 597.73,
        "compare": "<="
    },
    "constraints__clocks__count": {
        "value": 1,
        "compare": "=="
    },
    "placeopt__design__instance__area": {
        "value": 618,
        "compare": "<="
    },
    "placeopt__design__instance__count__stdcell": {
        "value": 488,
        "compare": "<="
    },
    "detailedplace__design__violations": {
        "value": 0,
        "compare": "=="
    },
    "cts__design__instance__count__setup_buffer": {
        "value": 42,
        "compare": "<="
    },
    "cts__design__instance__count__hold_buffer": {
        "value": 42,
        "compare": "<="
    },
    "detailedroute__route__wirelength": {
        "value": 2936,
        "compare": "<="
    },
    "detailedroute__route__drc_errors": {
        "value": 0,
        "compare": "<="
    },
    "finish__timing__setup__ws": {
        "value": -0.11,
        "compare": ">="
    },
    "finish__design__instance__area": {
        "value": 696,
        "compare": "<="
    },
    "finish__timing__drv__setup_violation_count": {
<<<<<<< HEAD
        "value": 42,
=======
        "value": 46,
>>>>>>> 00560b86
        "compare": "<="
    },
    "finish__timing__drv__hold_violation_count": {
        "value": 100,
        "compare": "<="
    },
    "finish__timing__wns_percent_delay": {
        "value": -30.69,
        "compare": ">="
    }
}<|MERGE_RESOLUTION|>--- conflicted
+++ resolved
@@ -44,11 +44,7 @@
         "compare": "<="
     },
     "finish__timing__drv__setup_violation_count": {
-<<<<<<< HEAD
-        "value": 42,
-=======
         "value": 46,
->>>>>>> 00560b86
         "compare": "<="
     },
     "finish__timing__drv__hold_violation_count": {
