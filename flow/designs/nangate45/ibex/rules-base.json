{
    "synth__design__instance__area__stdcell": {
        "value": 32828.58,
        "compare": "<="
    },
    "constraints__clocks__count": {
        "value": 1,
        "compare": "=="
    },
    "placeopt__design__instance__area": {
        "value": 36863,
        "compare": "<="
    },
    "placeopt__design__instance__count__stdcell": {
        "value": 18834,
        "compare": "<="
    },
    "detailedplace__design__violations": {
        "value": 0,
        "compare": "=="
    },
    "cts__design__instance__count__setup_buffer": {
        "value": 1638,
        "compare": "<="
    },
    "cts__design__instance__count__hold_buffer": {
        "value": 1638,
        "compare": "<="
    },
    "globalroute__antenna_diodes_count": {
        "value": 0,
        "compare": "<="
    },
    "detailedroute__route__wirelength": {
        "value": 363762,
        "compare": "<="
    },
    "detailedroute__route__drc_errors": {
        "value": 0,
        "compare": "<="
    },
    "detailedroute__antenna__violating__nets": {
        "value": 0,
        "compare": "<="
    },
    "detailedroute__antenna_diodes_count": {
        "value": 5,
        "compare": "<="
    },
    "finish__timing__setup__ws": {
        "value": -0.27,
        "compare": ">="
    },
    "finish__design__instance__area": {
        "value": 39536,
        "compare": "<="
    },
    "finish__timing__drv__setup_violation_count": {
        "value": 832,
        "compare": "<="
    },
    "finish__timing__drv__hold_violation_count": {
        "value": 100,
        "compare": "<="
    },
    "finish__timing__wns_percent_delay": {
<<<<<<< HEAD
        "value": -17.37,
=======
        "value": -18.58,
>>>>>>> 2f2cf54b
        "compare": ">="
    }
}<|MERGE_RESOLUTION|>--- conflicted
+++ resolved
@@ -64,11 +64,7 @@
         "compare": "<="
     },
     "finish__timing__wns_percent_delay": {
-<<<<<<< HEAD
-        "value": -17.37,
-=======
         "value": -18.58,
->>>>>>> 2f2cf54b
         "compare": ">="
     }
 }