{
    "rules": [
        {
            "field": "synth__design__instance__area__stdcell",
            "value": 55557,
            "compare": "<="
        },
        {
            "field": "constraints__clocks__count",
            "value": 1,
            "compare": "=="
        },
        {
            "field": "placeopt__design__instance__area",
            "value": 60867,
            "compare": "<="
        },
        {
            "field": "placeopt__design__instance__count__stdcell",
            "value": 29704,
            "compare": "<="
        },
        {
            "field": "detailedplace__design__violations",
            "value": 0,
            "compare": "=="
        },
        {
            "field": "cts__timing__setup__ws",
            "value": 0.0,
            "compare": ">="
        },
        {
            "field": "cts__timing__setup__ws__pre_repair",
            "value": 0.0,
            "compare": ">="
        },
        {
            "field": "cts__timing__setup__ws__post_repair",
            "value": 0.0,
            "compare": ">="
        },
        {
            "field": "cts__design__instance__count__hold_buffer",
            "value": 10,
            "compare": "<="
        },
        {
            "field": "globalroute__timing__clock__slack",
            "value": 0.0,
            "compare": ">="
        },
        {
            "field": "globalroute__timing__setup__ws",
            "value": 0.0,
            "compare": ">="
        },
        {
            "field": "detailedroute__route__wirelength",
            "value": 769205,
            "compare": "<="
        },
        {
            "field": "detailedroute__route__drc_errors",
            "value": 0,
            "compare": "<="
        },
        {
            "field": "finish__timing__setup__ws",
            "value": 0.0,
            "compare": ">="
        },
        {
            "field": "finish__design__instance__area",
            "value": 61217,
            "compare": "<="
        },
        {
            "field": "finish__timing__drv__max_slew",
            "value": 10,
            "compare": "<="
        },
        {
            "field": "finish__timing__drv__max_fanout",
            "value": 10,
            "compare": "<="
        },
        {
            "field": "finish__timing__drv__max_cap",
<<<<<<< HEAD
            "value": 17,
=======
            "value": 26,
>>>>>>> fbcfb64b
            "compare": "<="
        },
        {
            "field": "finish__timing__drv__setup_violation_count",
            "value": 10,
            "compare": "<="
        },
        {
            "field": "finish__timing__drv__hold_violation_count",
            "value": 10,
            "compare": "<="
        }
    ]
}<|MERGE_RESOLUTION|>--- conflicted
+++ resolved
@@ -87,11 +87,7 @@
         },
         {
             "field": "finish__timing__drv__max_cap",
-<<<<<<< HEAD
-            "value": 17,
-=======
             "value": 26,
->>>>>>> fbcfb64b
             "compare": "<="
         },
         {
