{
    "synth__design__instance__area__stdcell": {
        "value": 99830.94,
        "compare": "<="
    },
    "constraints__clocks__count": {
        "value": 1,
        "compare": "=="
    },
    "placeopt__design__instance__area": {
<<<<<<< HEAD
        "value": 133010,
=======
        "value": 129776,
>>>>>>> ad1b24db
        "compare": "<="
    },
    "placeopt__design__instance__count__stdcell": {
        "value": 20216,
        "compare": "<="
    },
    "detailedplace__design__violations": {
        "value": 0,
        "compare": "=="
    },
    "cts__design__instance__count__setup_buffer": {
        "value": 1758,
        "compare": "<="
    },
    "cts__design__instance__count__hold_buffer": {
        "value": 1758,
        "compare": "<="
    },
    "globalroute__antenna_diodes_count": {
<<<<<<< HEAD
        "value": 197,
=======
        "value": 200,
>>>>>>> ad1b24db
        "compare": "<="
    },
    "detailedroute__route__wirelength": {
        "value": 677310,
        "compare": "<="
    },
    "detailedroute__route__drc_errors": {
        "value": 0,
        "compare": "<="
    },
    "detailedroute__antenna__violating__nets": {
        "value": 0,
        "compare": "<="
    },
    "detailedroute__antenna_diodes_count": {
        "value": 26,
        "compare": "<="
    },
    "finish__timing__setup__ws": {
        "value": -0.42,
        "compare": ">="
    },
    "finish__design__instance__area": {
<<<<<<< HEAD
        "value": 140624,
=======
        "value": 135766,
>>>>>>> ad1b24db
        "compare": "<="
    },
    "finish__timing__drv__setup_violation_count": {
        "value": 879,
        "compare": "<="
    },
    "finish__timing__drv__hold_violation_count": {
        "value": 100,
        "compare": "<="
    },
    "finish__timing__wns_percent_delay": {
        "value": -10.0,
        "compare": ">="
    }
}<|MERGE_RESOLUTION|>--- conflicted
+++ resolved
@@ -8,11 +8,7 @@
         "compare": "=="
     },
     "placeopt__design__instance__area": {
-<<<<<<< HEAD
-        "value": 133010,
-=======
         "value": 129776,
->>>>>>> ad1b24db
         "compare": "<="
     },
     "placeopt__design__instance__count__stdcell": {
@@ -32,11 +28,7 @@
         "compare": "<="
     },
     "globalroute__antenna_diodes_count": {
-<<<<<<< HEAD
-        "value": 197,
-=======
         "value": 200,
->>>>>>> ad1b24db
         "compare": "<="
     },
     "detailedroute__route__wirelength": {
@@ -56,15 +48,11 @@
         "compare": "<="
     },
     "finish__timing__setup__ws": {
-        "value": -0.42,
+        "value": -0.31,
         "compare": ">="
     },
     "finish__design__instance__area": {
-<<<<<<< HEAD
-        "value": 140624,
-=======
         "value": 135766,
->>>>>>> ad1b24db
         "compare": "<="
     },
     "finish__timing__drv__setup_violation_count": {
@@ -76,7 +64,7 @@
         "compare": "<="
     },
     "finish__timing__wns_percent_delay": {
-        "value": -10.0,
+        "value": -12.11,
         "compare": ">="
     }
 }