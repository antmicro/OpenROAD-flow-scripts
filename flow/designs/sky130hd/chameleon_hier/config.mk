export DESIGN_NICKNAME = chameleon_hier
export DESIGN_NAME = soc_core
export PLATFORM    = sky130hd

export SKY130_IO_VERSION ?= v0.2.0
export OPENRAMS_DIR = ./platforms/sky130ram
export IO_DIR       = ./platforms/sky130io



export VERILOG_FILES_BLACKBOX =  \
  ./designs/src/$(DESIGN_NICKNAME)/rtl/ibex/*.v \
  ./designs/src/$(DESIGN_NICKNAME)/rtl/IPs/DFFRAM_4K.v \
  ./designs/src/$(DESIGN_NICKNAME)/rtl/AHB_sys_0/APB_sys_0/*.v \
  ./designs/src/$(DESIGN_NICKNAME)/rtl/IPs/DMC_32x16HC.v

export BLOCKS = \
  DFFRAM_4K \
  DMC_32x16HC \
  apb_sys_0 \
  ibex_wrapper


export VERILOG_FILES = \
  ./designs/src/$(DESIGN_NICKNAME)/rtl/acc/AHB_SPM.v \
  ./designs/src/$(DESIGN_NICKNAME)/rtl/IPs/AHBSRAM.v \
  ./designs/src/$(DESIGN_NICKNAME)/rtl/IPs/DFFRAMBB.v \
  ./designs/src/$(DESIGN_NICKNAME)/rtl/IPs/GPIO.v \
  ./designs/src/$(DESIGN_NICKNAME)/rtl/IPs/APB_I2C.v \
  ./designs/src/$(DESIGN_NICKNAME)/rtl/IPs/APB_SPI.v \
  ./designs/src/$(DESIGN_NICKNAME)/rtl/IPs/APB_UART.v \
  ./designs/src/$(DESIGN_NICKNAME)/rtl/IPs/i2c_master.v \
  ./designs/src/$(DESIGN_NICKNAME)/rtl/IPs/PWM32.v \
  ./designs/src/$(DESIGN_NICKNAME)/rtl/IPs/RAM_3Kx32.v \
  ./designs/src/$(DESIGN_NICKNAME)/rtl/IPs/QSPI_XIP_CTRL.v \
  ./designs/src/$(DESIGN_NICKNAME)/rtl/IPs/spi_master.v \
  ./designs/src/$(DESIGN_NICKNAME)/rtl/IPs/TIMER32.v \
  ./designs/src/$(DESIGN_NICKNAME)/rtl/IPs/WDT32.v \
  ./designs/src/$(DESIGN_NICKNAME)/rtl/AHB_sys_0/*.v \
  ./designs/src/$(DESIGN_NICKNAME)/rtl/soc_core.v \
  $(VERILOG_FILES_BLACKBOX)

export MACRO_PLACE_CHANNEL  = 160 160
export MACRO_PLACE_HALO = 2 2
export DIE_AREA    = 0.0 0.0 6800 6800
export CORE_AREA   = 200 200 6600 6600
export SDC_FILE          = ./designs/$(PLATFORM)/$(DESIGN_NICKNAME)/constraint.sdc
<<<<<<< HEAD
#export RCX_RULES     = $(PLATFORM_DIR)/rcx_patterns.rules

export PDN_CFG = ./designs/$(PLATFORM)/$(DESIGN_NICKNAME)/pdn.cfg
=======
>>>>>>> a4a847cf

export FP_PDN_RAIL_WIDTH = 0.48
export FP_PDN_RAIL_OFFSET = 0

export MIN_ROUTING_LAYER 2
export MAX_ROUTING_LAYER 6

# IR drop estimation supply net name to be analyzed and supply voltage variable
# For multiple nets: PWR_NETS_VOLTAGES  = "VDD1 1.8 VDD2 1.2"
export PWR_NETS_VOLTAGES  = "VDD 1.8"
export GND_NETS_VOLTAGES  = "VSS 0.0"<|MERGE_RESOLUTION|>--- conflicted
+++ resolved
@@ -45,12 +45,9 @@
 export DIE_AREA    = 0.0 0.0 6800 6800
 export CORE_AREA   = 200 200 6600 6600
 export SDC_FILE          = ./designs/$(PLATFORM)/$(DESIGN_NICKNAME)/constraint.sdc
-<<<<<<< HEAD
-#export RCX_RULES     = $(PLATFORM_DIR)/rcx_patterns.rules
+export RCX_RULES     = $(PLATFORM_DIR)/rcx_patterns.rules
 
 export PDN_CFG = ./designs/$(PLATFORM)/$(DESIGN_NICKNAME)/pdn.cfg
-=======
->>>>>>> a4a847cf
 
 export FP_PDN_RAIL_WIDTH = 0.48
 export FP_PDN_RAIL_OFFSET = 0
