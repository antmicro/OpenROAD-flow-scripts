--- conflicted
+++ resolved
@@ -20,11 +20,7 @@
         "compare": "=="
     },
     "cts__design__instance__count__setup_buffer": {
-<<<<<<< HEAD
-        "value": 77,
-=======
         "value": 73,
->>>>>>> 09ec72a7
         "compare": "<="
     },
     "cts__design__instance__count__hold_buffer": {
@@ -36,11 +32,7 @@
         "compare": "<="
     },
     "detailedroute__route__wirelength": {
-<<<<<<< HEAD
-        "value": 11445,
-=======
         "value": 9994,
->>>>>>> 09ec72a7
         "compare": "<="
     },
     "detailedroute__route__drc_errors": {
@@ -72,11 +64,7 @@
         "compare": "<="
     },
     "finish__timing__wns_percent_delay": {
-<<<<<<< HEAD
-        "value": -32.02,
-=======
         "value": -79.41,
->>>>>>> 09ec72a7
         "compare": ">="
     }
 }