--- conflicted
+++ resolved
@@ -28,11 +28,7 @@
         "compare": "<="
     },
     "detailedroute__route__wirelength": {
-<<<<<<< HEAD
-        "value": 1480682,
-=======
-        "value": 1482608,
->>>>>>> f8d87d5b
+        "value": 1482326,
         "compare": "<="
     },
     "detailedroute__route__drc_errors": {
@@ -40,11 +36,11 @@
         "compare": "<="
     },
     "detailedroute__antenna__violating__nets": {
-        "value": 31,
+        "value": 14,
         "compare": "<="
     },
     "finish__timing__setup__ws": {
-        "value": -0.67,
+        "value": -0.66,
         "compare": ">="
     },
     "finish__design__instance__area": {
