--- conflicted
+++ resolved
@@ -36,19 +36,11 @@
         "compare": "<="
     },
     "detailedroute__antenna__violating__nets": {
-<<<<<<< HEAD
-        "value": 25,
+        "value": 30,
         "compare": "<="
     },
     "finish__timing__setup__ws": {
-        "value": -0.39,
-=======
-        "value": 18,
-        "compare": "<="
-    },
-    "finish__timing__setup__ws": {
-        "value": -0.6,
->>>>>>> c560f447
+        "value": -0.35,
         "compare": ">="
     },
     "finish__design__instance__area": {
