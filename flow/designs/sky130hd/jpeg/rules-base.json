--- conflicted
+++ resolved
@@ -1,6 +1,6 @@
 {
     "synth__design__instance__area__stdcell": {
-        "value": 465087.75,
+        "value": 552475.25,
         "compare": "<="
     },
     "constraints__clocks__count": {
@@ -8,15 +8,11 @@
         "compare": "=="
     },
     "placeopt__design__instance__area": {
-<<<<<<< HEAD
-        "value": 499197,
-=======
         "value": 593494,
->>>>>>> d8465608
         "compare": "<="
     },
     "placeopt__design__instance__count__stdcell": {
-        "value": 55397,
+        "value": 65170,
         "compare": "<="
     },
     "detailedplace__design__violations": {
@@ -24,23 +20,19 @@
         "compare": "=="
     },
     "cts__design__instance__count__setup_buffer": {
-        "value": 4817,
+        "value": 5667,
         "compare": "<="
     },
     "cts__design__instance__count__hold_buffer": {
-        "value": 4817,
+        "value": 5667,
         "compare": "<="
     },
     "globalroute__antenna_diodes_count": {
-<<<<<<< HEAD
-        "value": 375,
-=======
         "value": 202,
->>>>>>> d8465608
         "compare": "<="
     },
     "detailedroute__route__wirelength": {
-        "value": 1206122,
+        "value": 1437187,
         "compare": "<="
     },
     "detailedroute__route__drc_errors": {
@@ -52,27 +44,19 @@
         "compare": "<="
     },
     "detailedroute__antenna_diodes_count": {
-<<<<<<< HEAD
-        "value": 74,
-        "compare": "<="
-    },
-    "finish__timing__setup__ws": {
-        "value": -0.12,
-=======
         "value": 115,
         "compare": "<="
     },
     "finish__timing__setup__ws": {
         "value": -0.56,
->>>>>>> d8465608
         "compare": ">="
     },
     "finish__design__instance__area": {
-        "value": 520863,
+        "value": 615205,
         "compare": "<="
     },
     "finish__timing__drv__setup_violation_count": {
-        "value": 2409,
+        "value": 2834,
         "compare": "<="
     },
     "finish__timing__drv__hold_violation_count": {
