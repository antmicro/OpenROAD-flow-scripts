--- conflicted
+++ resolved
@@ -12,11 +12,7 @@
         "compare": "<="
     },
     "placeopt__design__instance__count__stdcell": {
-<<<<<<< HEAD
-        "value": 9729,
-=======
         "value": 7358,
->>>>>>> ad1b24db
         "compare": "<="
     },
     "detailedplace__design__violations": {
@@ -36,11 +32,7 @@
         "compare": "<="
     },
     "detailedroute__route__wirelength": {
-<<<<<<< HEAD
-        "value": 332243,
-=======
         "value": 314342,
->>>>>>> ad1b24db
         "compare": "<="
     },
     "detailedroute__route__drc_errors": {
@@ -56,11 +48,7 @@
         "compare": "<="
     },
     "finish__timing__setup__ws": {
-<<<<<<< HEAD
-        "value": -1.28,
-=======
         "value": -2.28,
->>>>>>> ad1b24db
         "compare": ">="
     },
     "finish__design__instance__area": {
@@ -76,7 +64,7 @@
         "compare": "<="
     },
     "finish__timing__wns_percent_delay": {
-        "value": -30.44,
+        "value": -30.94,
         "compare": ">="
     }
 }