{
    "synth__design__instance__area__stdcell": {
        "value": 70918.08,
        "compare": "<="
    },
    "constraints__clocks__count": {
        "value": 1,
        "compare": "=="
    },
    "placeopt__design__instance__area": {
        "value": 83236,
        "compare": "<="
    },
    "placeopt__design__instance__count__stdcell": {
        "value": 7358,
        "compare": "<="
    },
    "detailedplace__design__violations": {
        "value": 0,
        "compare": "=="
    },
    "cts__design__instance__count__setup_buffer": {
        "value": 640,
        "compare": "<="
    },
    "cts__design__instance__count__hold_buffer": {
        "value": 640,
        "compare": "<="
    },
    "globalroute__antenna_diodes_count": {
<<<<<<< HEAD
        "value": 7,
=======
        "value": 8,
>>>>>>> d8465608
        "compare": "<="
    },
    "detailedroute__route__wirelength": {
        "value": 313336,
        "compare": "<="
    },
    "detailedroute__route__drc_errors": {
        "value": 0,
        "compare": "<="
    },
    "detailedroute__antenna__violating__nets": {
        "value": 0,
        "compare": "<="
    },
    "detailedroute__antenna_diodes_count": {
        "value": 5,
        "compare": "<="
    },
    "finish__timing__setup__ws": {
        "value": -1.96,
        "compare": ">="
    },
    "finish__design__instance__area": {
        "value": 90213,
        "compare": "<="
    },
    "finish__timing__drv__setup_violation_count": {
<<<<<<< HEAD
        "value": 343,
=======
        "value": 320,
>>>>>>> d8465608
        "compare": "<="
    },
    "finish__timing__drv__hold_violation_count": {
        "value": 100,
        "compare": "<="
    },
    "finish__timing__wns_percent_delay": {
        "value": -30.94,
        "compare": ">="
    }
}<|MERGE_RESOLUTION|>--- conflicted
+++ resolved
@@ -28,11 +28,7 @@
         "compare": "<="
     },
     "globalroute__antenna_diodes_count": {
-<<<<<<< HEAD
-        "value": 7,
-=======
         "value": 8,
->>>>>>> d8465608
         "compare": "<="
     },
     "detailedroute__route__wirelength": {
@@ -60,11 +56,7 @@
         "compare": "<="
     },
     "finish__timing__drv__setup_violation_count": {
-<<<<<<< HEAD
-        "value": 343,
-=======
         "value": 320,
->>>>>>> d8465608
         "compare": "<="
     },
     "finish__timing__drv__hold_violation_count": {
