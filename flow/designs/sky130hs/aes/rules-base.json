{
    "rules": [
        {
            "field": "synth__design__instance__area__stdcell",
            "value": 173304,
            "compare": "<="
        },
        {
            "field": "constraints__clocks__count",
            "value": 1,
            "compare": "=="
        },
        {
            "field": "placeopt__design__instance__area",
            "value": 256136,
            "compare": "<="
        },
        {
            "field": "placeopt__design__instance__count__stdcell",
            "value": 26551,
            "compare": "<="
        },
        {
            "field": "detailedplace__design__violations",
            "value": 0,
            "compare": "=="
        },
        {
            "field": "cts__timing__setup__ws",
            "value": -0.35,
            "compare": ">="
        },
        {
            "field": "cts__timing__setup__ws__pre_repair",
            "value": -0.4,
            "compare": ">="
        },
        {
            "field": "cts__timing__setup__ws__post_repair",
            "value": -0.4,
            "compare": ">="
        },
        {
            "field": "cts__design__instance__count__hold_buffer",
            "value": 1786,
            "compare": "<="
        },
        {
            "field": "globalroute__timing__clock__slack",
            "value": -0.29,
            "compare": ">="
        },
        {
            "field": "globalroute__timing__setup__ws",
            "value": -0.29,
            "compare": ">="
        },
        {
            "field": "detailedroute__route__wirelength",
            "value": 1160900,
            "compare": "<="
        },
        {
            "field": "detailedroute__route__drc_errors",
            "value": 0,
            "compare": "<="
        },
        {
            "field": "finish__timing__setup__ws",
            "value": -0.41,
            "compare": ">="
        },
        {
            "field": "finish__design__instance__area",
            "value": 276187,
            "compare": "<="
        },
        {
            "field": "finish__timing__drv__max_slew",
<<<<<<< HEAD
            "value": 1091,
=======
            "value": 1247,
>>>>>>> fbcfb64b
            "compare": "<="
        },
        {
            "field": "finish__timing__drv__max_fanout",
            "value": 10,
            "compare": "<="
        },
        {
            "field": "finish__timing__drv__max_cap",
<<<<<<< HEAD
            "value": 37,
=======
            "value": 45,
>>>>>>> fbcfb64b
            "compare": "<="
        },
        {
            "field": "finish__timing__drv__setup_violation_count",
            "value": 11,
            "compare": "<="
        },
        {
            "field": "finish__timing__drv__hold_violation_count",
            "value": 11,
            "compare": "<="
        }
    ]
}<|MERGE_RESOLUTION|>--- conflicted
+++ resolved
@@ -77,11 +77,7 @@
         },
         {
             "field": "finish__timing__drv__max_slew",
-<<<<<<< HEAD
-            "value": 1091,
-=======
             "value": 1247,
->>>>>>> fbcfb64b
             "compare": "<="
         },
         {
@@ -91,11 +87,7 @@
         },
         {
             "field": "finish__timing__drv__max_cap",
-<<<<<<< HEAD
-            "value": 37,
-=======
             "value": 45,
->>>>>>> fbcfb64b
             "compare": "<="
         },
         {
