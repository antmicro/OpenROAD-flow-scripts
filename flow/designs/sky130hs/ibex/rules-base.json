{
    "synth__design__instance__area__stdcell": {
        "value": 215689.7,
        "compare": "<="
    },
    "constraints__clocks__count": {
        "value": 1,
        "compare": "=="
    },
    "placeopt__design__instance__area": {
        "value": 262420,
        "compare": "<="
    },
    "placeopt__design__instance__count__stdcell": {
        "value": 19965,
        "compare": "<="
    },
    "detailedplace__design__violations": {
        "value": 0,
        "compare": "=="
    },
    "cts__design__instance__count__setup_buffer": {
        "value": 1736,
        "compare": "<="
    },
    "cts__design__instance__count__hold_buffer": {
        "value": 1736,
        "compare": "<="
    },
    "globalroute__antenna_diodes_count": {
<<<<<<< HEAD
        "value": 40,
=======
        "value": 36,
>>>>>>> 16627131
        "compare": "<="
    },
    "detailedroute__route__wirelength": {
        "value": 787855,
        "compare": "<="
    },
    "detailedroute__route__drc_errors": {
        "value": 0,
        "compare": "<="
    },
    "detailedroute__antenna__violating__nets": {
        "value": 0,
        "compare": "<="
    },
    "detailedroute__antenna_diodes_count": {
<<<<<<< HEAD
        "value": 13,
=======
        "value": 14,
>>>>>>> 16627131
        "compare": "<="
    },
    "finish__timing__setup__ws": {
        "value": 0.0,
        "compare": ">="
    },
    "finish__design__instance__area": {
        "value": 280694,
        "compare": "<="
    },
    "finish__timing__drv__setup_violation_count": {
        "value": 868,
        "compare": "<="
    },
    "finish__timing__drv__hold_violation_count": {
        "value": 100,
        "compare": "<="
    },
    "finish__timing__wns_percent_delay": {
        "value": -10.0,
        "compare": ">="
    }
}<|MERGE_RESOLUTION|>--- conflicted
+++ resolved
@@ -28,11 +28,7 @@
         "compare": "<="
     },
     "globalroute__antenna_diodes_count": {
-<<<<<<< HEAD
-        "value": 40,
-=======
         "value": 36,
->>>>>>> 16627131
         "compare": "<="
     },
     "detailedroute__route__wirelength": {
@@ -48,11 +44,7 @@
         "compare": "<="
     },
     "detailedroute__antenna_diodes_count": {
-<<<<<<< HEAD
-        "value": 13,
-=======
         "value": 14,
->>>>>>> 16627131
         "compare": "<="
     },
     "finish__timing__setup__ws": {
