{
    "rules": [
        {
            "field": "synth__design__instance__stdcell__area",
            "value": 218498,
            "compare": "<="
        },
        {
            "field": "constraints__clocks__count",
            "value": 1,
            "compare": "=="
        },
        {
            "field": "placeopt__design__instance__design__area",
<<<<<<< HEAD
            "value": 357940,
=======
            "value": 374328,
>>>>>>> ad21835c
            "compare": "<="
        },
        {
            "field": "placeopt__design__instance__stdcell__count",
<<<<<<< HEAD
            "value": 77616,
=======
            "value": 78593,
>>>>>>> ad21835c
            "compare": "<="
        },
        {
            "field": "cts__timing__setup__ws",
<<<<<<< HEAD
            "value": -0.56,
=======
            "value": -0.79,
>>>>>>> ad21835c
            "compare": ">="
        },
        {
            "field": "cts__timing__setup__ws__prerepair",
<<<<<<< HEAD
            "value": -2.2,
=======
            "value": -0.99,
>>>>>>> ad21835c
            "compare": ">="
        },
        {
            "field": "cts__timing__setup__ws__postrepair",
<<<<<<< HEAD
            "value": -2.2,
=======
            "value": -0.99,
>>>>>>> ad21835c
            "compare": ">="
        },
        {
            "field": "globalroute__timing__clock__slack",
<<<<<<< HEAD
            "value": -1.64,
=======
            "value": -2.14,
>>>>>>> ad21835c
            "compare": ">="
        },
        {
            "field": "globalroute__timing__setup__ws",
<<<<<<< HEAD
            "value": -1.64,
=======
            "value": -2.14,
>>>>>>> ad21835c
            "compare": ">="
        },
        {
            "field": "detailedroute__route__wirelength",
<<<<<<< HEAD
            "value": 1796452,
=======
            "value": 1917185,
>>>>>>> ad21835c
            "compare": "<="
        },
        {
            "field": "detailedroute__route__drc_errors__count",
            "value": 0,
            "compare": "=="
        },
        {
            "field": "finish__timing__setup__ws",
<<<<<<< HEAD
            "value": -1.2,
=======
            "value": -2.3,
>>>>>>> ad21835c
            "compare": ">="
        },
        {
            "field": "finish__design__instance__area",
            "value": 5261947,
            "compare": "<="
        }
    ]
}<|MERGE_RESOLUTION|>--- conflicted
+++ resolved
@@ -12,74 +12,42 @@
         },
         {
             "field": "placeopt__design__instance__design__area",
-<<<<<<< HEAD
-            "value": 357940,
-=======
             "value": 374328,
->>>>>>> ad21835c
             "compare": "<="
         },
         {
             "field": "placeopt__design__instance__stdcell__count",
-<<<<<<< HEAD
-            "value": 77616,
-=======
             "value": 78593,
->>>>>>> ad21835c
             "compare": "<="
         },
         {
             "field": "cts__timing__setup__ws",
-<<<<<<< HEAD
-            "value": -0.56,
-=======
             "value": -0.79,
->>>>>>> ad21835c
             "compare": ">="
         },
         {
             "field": "cts__timing__setup__ws__prerepair",
-<<<<<<< HEAD
-            "value": -2.2,
-=======
             "value": -0.99,
->>>>>>> ad21835c
             "compare": ">="
         },
         {
             "field": "cts__timing__setup__ws__postrepair",
-<<<<<<< HEAD
-            "value": -2.2,
-=======
             "value": -0.99,
->>>>>>> ad21835c
             "compare": ">="
         },
         {
             "field": "globalroute__timing__clock__slack",
-<<<<<<< HEAD
-            "value": -1.64,
-=======
             "value": -2.14,
->>>>>>> ad21835c
             "compare": ">="
         },
         {
             "field": "globalroute__timing__setup__ws",
-<<<<<<< HEAD
-            "value": -1.64,
-=======
             "value": -2.14,
->>>>>>> ad21835c
             "compare": ">="
         },
         {
             "field": "detailedroute__route__wirelength",
-<<<<<<< HEAD
-            "value": 1796452,
-=======
             "value": 1917185,
->>>>>>> ad21835c
             "compare": "<="
         },
         {
@@ -89,16 +57,12 @@
         },
         {
             "field": "finish__timing__setup__ws",
-<<<<<<< HEAD
-            "value": -1.2,
-=======
             "value": -2.3,
->>>>>>> ad21835c
             "compare": ">="
         },
         {
             "field": "finish__design__instance__area",
-            "value": 5261947,
+            "value": 5273222,
             "compare": "<="
         }
     ]
