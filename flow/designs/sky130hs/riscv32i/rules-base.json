{
    "synth__design__instance__area__stdcell": {
        "value": 97352.63,
        "compare": "<="
    },
    "constraints__clocks__count": {
        "value": 1,
        "compare": "=="
    },
    "placeopt__design__instance__area": {
        "value": 118571,
        "compare": "<="
    },
    "placeopt__design__instance__count__stdcell": {
<<<<<<< HEAD
        "value": 9916,
=======
        "value": 7591,
>>>>>>> ad1b24db
        "compare": "<="
    },
    "detailedplace__design__violations": {
        "value": 0,
        "compare": "=="
    },
    "cts__design__instance__count__setup_buffer": {
<<<<<<< HEAD
        "value": 862,
        "compare": "<="
    },
    "cts__design__instance__count__hold_buffer": {
        "value": 862,
        "compare": "<="
    },
    "globalroute__antenna_diodes_count": {
        "value": 23,
        "compare": "<="
    },
    "detailedroute__route__wirelength": {
        "value": 377685,
=======
        "value": 660,
        "compare": "<="
    },
    "cts__design__instance__count__hold_buffer": {
        "value": 660,
        "compare": "<="
    },
    "globalroute__antenna_diodes_count": {
        "value": 0,
        "compare": "<="
    },
    "detailedroute__route__wirelength": {
        "value": 352023,
>>>>>>> ad1b24db
        "compare": "<="
    },
    "detailedroute__route__drc_errors": {
        "value": 0,
        "compare": "<="
    },
    "detailedroute__antenna__violating__nets": {
        "value": 0,
        "compare": "<="
    },
    "detailedroute__antenna_diodes_count": {
<<<<<<< HEAD
        "value": 5,
=======
        "value": 11,
>>>>>>> ad1b24db
        "compare": "<="
    },
    "finish__timing__setup__ws": {
        "value": 0.0,
        "compare": ">="
    },
    "finish__design__instance__area": {
        "value": 124092,
        "compare": "<="
    },
    "finish__timing__drv__setup_violation_count": {
        "value": 330,
        "compare": "<="
    },
    "finish__timing__drv__hold_violation_count": {
        "value": 100,
        "compare": "<="
    },
    "finish__timing__wns_percent_delay": {
        "value": -10.0,
        "compare": ">="
    }
}<|MERGE_RESOLUTION|>--- conflicted
+++ resolved
@@ -12,11 +12,7 @@
         "compare": "<="
     },
     "placeopt__design__instance__count__stdcell": {
-<<<<<<< HEAD
-        "value": 9916,
-=======
         "value": 7591,
->>>>>>> ad1b24db
         "compare": "<="
     },
     "detailedplace__design__violations": {
@@ -24,21 +20,6 @@
         "compare": "=="
     },
     "cts__design__instance__count__setup_buffer": {
-<<<<<<< HEAD
-        "value": 862,
-        "compare": "<="
-    },
-    "cts__design__instance__count__hold_buffer": {
-        "value": 862,
-        "compare": "<="
-    },
-    "globalroute__antenna_diodes_count": {
-        "value": 23,
-        "compare": "<="
-    },
-    "detailedroute__route__wirelength": {
-        "value": 377685,
-=======
         "value": 660,
         "compare": "<="
     },
@@ -52,7 +33,6 @@
     },
     "detailedroute__route__wirelength": {
         "value": 352023,
->>>>>>> ad1b24db
         "compare": "<="
     },
     "detailedroute__route__drc_errors": {
@@ -64,11 +44,7 @@
         "compare": "<="
     },
     "detailedroute__antenna_diodes_count": {
-<<<<<<< HEAD
-        "value": 5,
-=======
         "value": 11,
->>>>>>> ad1b24db
         "compare": "<="
     },
     "finish__timing__setup__ws": {
