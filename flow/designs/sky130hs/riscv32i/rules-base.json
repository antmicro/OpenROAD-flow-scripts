--- conflicted
+++ resolved
@@ -77,11 +77,7 @@
         },
         {
             "field": "finish__timing__drv__max_slew",
-<<<<<<< HEAD
-            "value": 1183,
-=======
             "value": 1208,
->>>>>>> fbcfb64b
             "compare": "<="
         },
         {
@@ -91,11 +87,7 @@
         },
         {
             "field": "finish__timing__drv__max_cap",
-<<<<<<< HEAD
-            "value": 30,
-=======
             "value": 39,
->>>>>>> fbcfb64b
             "compare": "<="
         },
         {
