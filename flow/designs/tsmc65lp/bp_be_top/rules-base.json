{
    "synth__design__instance__area__stdcell": {
        "value": 573320.16,
        "compare": "<="
    },
    "constraints__clocks__count": {
        "value": 1,
        "compare": "=="
    },
    "placeopt__design__instance__area": {
        "value": 672980,
        "compare": "<="
    },
    "placeopt__design__instance__count__stdcell": {
        "value": 49739,
        "compare": "<="
    },
    "detailedplace__design__violations": {
        "value": 0,
        "compare": "=="
    },
    "cts__design__instance__count__setup_buffer": {
        "value": 4325,
        "compare": "<="
    },
    "cts__design__instance__count__hold_buffer": {
        "value": 4325,
        "compare": "<="
    },
    "detailedroute__route__wirelength": {
<<<<<<< HEAD
        "value": 3605123,
=======
        "value": 3666418,
>>>>>>> 322f920b
        "compare": "<="
    },
    "detailedroute__route__drc_errors": {
        "value": 0,
        "compare": "<="
    },
    "finish__timing__setup__ws": {
<<<<<<< HEAD
        "value": -0.34,
=======
        "value": -0.36,
>>>>>>> 322f920b
        "compare": ">="
    },
    "finish__design__instance__area": {
        "value": 680109,
        "compare": "<="
    },
    "finish__timing__drv__setup_violation_count": {
        "value": 2163,
        "compare": "<="
    },
    "finish__timing__drv__hold_violation_count": {
        "value": 100,
        "compare": "<="
    },
    "finish__timing__wns_percent_delay": {
        "value": -10.0,
        "compare": ">="
    }
}<|MERGE_RESOLUTION|>--- conflicted
+++ resolved
@@ -28,11 +28,7 @@
         "compare": "<="
     },
     "detailedroute__route__wirelength": {
-<<<<<<< HEAD
         "value": 3605123,
-=======
-        "value": 3666418,
->>>>>>> 322f920b
         "compare": "<="
     },
     "detailedroute__route__drc_errors": {
@@ -40,11 +36,7 @@
         "compare": "<="
     },
     "finish__timing__setup__ws": {
-<<<<<<< HEAD
         "value": -0.34,
-=======
-        "value": -0.36,
->>>>>>> 322f920b
         "compare": ">="
     },
     "finish__design__instance__area": {
