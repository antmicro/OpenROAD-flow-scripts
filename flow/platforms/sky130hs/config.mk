# Process node
export PROCESS = 130

#-----------------------------------------------------
# Tech/Libs
# ----------------------------------------------------
export TECH_LEF = ./platforms/$(PLATFORM)/lef/sky130_fd_sc_hs.tlef
export SC_LEF = ./platforms/$(PLATFORM)/lef/sky130_fd_sc_hs_merged.lef

export LIB_FILES = ./platforms/$(PLATFORM)/lib/sky130_fd_sc_hs__tt_025C_1v80.lib \
                     $(ADDITIONAL_LIBS)
export GDS_FILES = $(wildcard ./platforms/$(PLATFORM)/gds/*.gds) \
                     $(ADDITIONAL_GDS_FILES)

# Dont use cells to ease congestion
# Specify at least one filler cell if none
export DONT_USE_CELLS += 

# Define Hold Buffer
export HOLD_BUF_CELL = sky130_fd_sc_hs__buf_1

# Define fill cells
export FILL_CELLS = sky130_fd_sc_hs__fill_1 sky130_fd_sc_hs__fill_2 sky130_fd_sc_hs__fill_4 sky130_fd_sc_hs__fill_8

# -----------------------------------------------------
#  Yosys
#  ----------------------------------------------------
# Set the TIEHI/TIELO cells
# These are used in yosys synthesis to avoid logical 1/0's in the netlist
export TIEHI_CELL_AND_PORT = sky130_fd_sc_hs__conb_1 HI
export TIELO_CELL_AND_PORT = sky130_fd_sc_hs__conb_1 LO

# Used in synthesis
export MIN_BUF_CELL_AND_PORTS = sky130_fd_sc_hs__buf_4 A X

# Used in synthesis
export MAX_FANOUT ?= 100

# Yosys mapping files
export LATCH_MAP_FILE = ./platforms/$(PLATFORM)/cells_latch_hs.v
export CLKGATE_MAP_FILE = ./platforms/$(PLATFORM)/cells_clkgate_hs.v
# 
# Define ABC driver and load
export ABC_DRIVER_CELL = sky130_fd_sc_hs__buf_1
export ABC_LOAD_IN_FF = 5
export ABC_CLOCK_PERIOD_IN_PS = 10

#--------------------------------------------------------
# Floorplan
# -------------------------------------------------------

# Placement site for core cells
# This can be found in the technology lef
export PLACE_SITE = unit

# IO Pin fix margin
export IO_PIN_MARGIN = 70
#
# IO Placer pin layers
export IO_PLACER_H = 4
export IO_PLACER_V = 3

# Define default PDN config
export PDN_CFG ?= ./platforms/$(PLATFORM)/pdn.cfg

# Endcap and Welltie cells
export TAPCELL_TCL = ./platforms/$(PLATFORM)/tapcell.tcl

export MACRO_PLACE_HALO ?= 1 1
export MACRO_PLACE_CHANNEL ?= 80 80

#---------------------------------------------------------
# Place
# --------------------------------------------------------
# Layer to use for parasitics estimations
export WIRE_RC_LAYER = met3

# Cell padding in SITE widths to ease rout-ability
# keep with gf
export CELL_PAD_IN_SITES_GLOBAL_PLACEMENT ?= 4
export CELL_PAD_IN_SITES_DETAIL_PLACEMENT ?= 2
#
# resizer repair_long_wires -max_length
export MAX_WIRE_LENGTH = 21000

export PLACE_DENSITY ?= 0.50
#
# --------------------------------------------------------
#  CTS
#  -------------------------------------------------------
# TritonCTS options
export CTS_BUF_CELL   = sky130_fd_sc_hs__buf_1
<<<<<<< HEAD
export CTS_TECH_DIR   = ./platforms/$(PLATFORM)/tritonCTShs
=======
export CTS_MAX_SLEW   = 1.5e-9
export CTS_MAX_CAP    = .2e-12
>>>>>>> f999c1f6

# ---------------------------------------------------------
#  Route
# ---------------------------------------------------------
# FastRoute options
export MIN_ROUTING_LAYER = 2
export MAX_ROUTING_LAYER = 6
#
# Define fastRoute tcl
export FASTROUTE_TCL = ./platforms/$(PLATFORM)/fastroute.tcl


# KLayout technology file
export KLAYOUT_TECH_FILE = ./platforms/$(PLATFORM)/$(PLATFORM).lyt
#
# Rules for metal fill
export FILL_CONFIG = ./platforms/$(PLATFORM)/fill.json
#
# Template definition for power grid analysis
export TEMPLATE_PGA_CFG ?= ./platforms/sky130/template_pga.cfg<|MERGE_RESOLUTION|>--- conflicted
+++ resolved
@@ -90,12 +90,8 @@
 #  -------------------------------------------------------
 # TritonCTS options
 export CTS_BUF_CELL   = sky130_fd_sc_hs__buf_1
-<<<<<<< HEAD
 export CTS_TECH_DIR   = ./platforms/$(PLATFORM)/tritonCTShs
-=======
-export CTS_MAX_SLEW   = 1.5e-9
-export CTS_MAX_CAP    = .2e-12
->>>>>>> f999c1f6
+
 
 # ---------------------------------------------------------
 #  Route
