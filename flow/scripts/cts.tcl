--- conflicted
+++ resolved
@@ -125,18 +125,8 @@
   source $::env(POST_CTS_TCL)
 }
 
-<<<<<<< HEAD
 if {[info exists ::env(GALLERY_REPORT)]  && $::env(GALLERY_REPORT) != 0} {
-    write_def $::env(RESULTS_DIR)/4_1_cts.def
+  write_def $::env(RESULTS_DIR)/4_1_cts.def
 }
 write_db $::env(RESULTS_DIR)/4_1_cts.odb
-write_sdc $::env(RESULTS_DIR)/4_cts.sdc
-=======
-if {![info exists save_checkpoint] || $save_checkpoint} {
-  if {[info exists ::env(GALLERY_REPORT)]  && $::env(GALLERY_REPORT) != 0} {
-      write_def $::env(RESULTS_DIR)/4_1_cts.def
-  }
-  write_db $::env(RESULTS_DIR)/4_1_cts.odb
-  write_sdc -no_timestamp $::env(RESULTS_DIR)/4_cts.sdc
-}
->>>>>>> b8c21d7e
+write_sdc -no_timestamp $::env(RESULTS_DIR)/4_cts.sdc