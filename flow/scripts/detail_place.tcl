<<<<<<< HEAD
source $::env(SCRIPTS_DIR)/load.tcl
load_design 3_3_place_resized.odb 2_floorplan.sdc "Starting detailed placement"
=======
if {![info exists standalone] || $standalone} {
  # Read lef
  read_lef $::env(TECH_LEF)
  read_lef $::env(SC_LEF)
  if {[info exist ::env(ADDITIONAL_LEFS)]} {
    foreach lef $::env(ADDITIONAL_LEFS) {
      read_lef $lef
    }
  }

  # Read liberty files
  source $::env(SCRIPTS_DIR)/read_liberty.tcl

  # Read design files
  read_def $::env(RESULTS_DIR)/3_4_place_resized.def
  read_sdc $::env(RESULTS_DIR)/2_floorplan.sdc
  if [file exists $::env(PLATFORM_DIR)/derate.tcl] {
    source $::env(PLATFORM_DIR)/derate.tcl
  }
} else {
  puts "Starting detailed placement"
}

source $::env(PLATFORM_DIR)/setRC.tcl
>>>>>>> fbcfb64b

set_placement_padding -global \
    -left $::env(CELL_PAD_IN_SITES_DETAIL_PLACEMENT) \
    -right $::env(CELL_PAD_IN_SITES_DETAIL_PLACEMENT)
detailed_placement
optimize_mirroring
utl::info FLW 12 "Placement violations [check_placement -verbose]."

estimate_parasitics -placement

source $::env(SCRIPTS_DIR)/report_metrics.tcl
report_metrics "detailed place"

if {![info exists save_checkpoint] || $save_checkpoint} {
<<<<<<< HEAD
  write_db $::env(RESULTS_DIR)/3_4_place_dp.odb
=======
  write_def $::env(RESULTS_DIR)/3_5_place_dp.def
>>>>>>> fbcfb64b
}<|MERGE_RESOLUTION|>--- conflicted
+++ resolved
@@ -1,7 +1,3 @@
-<<<<<<< HEAD
-source $::env(SCRIPTS_DIR)/load.tcl
-load_design 3_3_place_resized.odb 2_floorplan.sdc "Starting detailed placement"
-=======
 if {![info exists standalone] || $standalone} {
   # Read lef
   read_lef $::env(TECH_LEF)
@@ -26,7 +22,6 @@
 }
 
 source $::env(PLATFORM_DIR)/setRC.tcl
->>>>>>> fbcfb64b
 
 set_placement_padding -global \
     -left $::env(CELL_PAD_IN_SITES_DETAIL_PLACEMENT) \
@@ -41,9 +36,5 @@
 report_metrics "detailed place"
 
 if {![info exists save_checkpoint] || $save_checkpoint} {
-<<<<<<< HEAD
-  write_db $::env(RESULTS_DIR)/3_4_place_dp.odb
-=======
   write_def $::env(RESULTS_DIR)/3_5_place_dp.def
->>>>>>> fbcfb64b
 }