<<<<<<< HEAD
source $::env(SCRIPTS_DIR)/load.tcl
load_design 3_3_place_resized.odb 2_floorplan.sdc "Starting detailed placement"
=======
if {![info exists standalone] || $standalone} {
  # Read lef
  read_lef $::env(TECH_LEF)
  read_lef $::env(SC_LEF)
  if {[info exist ::env(ADDITIONAL_LEFS)]} {
    foreach lef $::env(ADDITIONAL_LEFS) {
      read_lef $lef
    }
  }

  # Read liberty files
  source $::env(SCRIPTS_DIR)/read_liberty.tcl

  # Read design files
  read_def $::env(RESULTS_DIR)/3_3_place_resized.def
  read_sdc $::env(RESULTS_DIR)/2_floorplan.sdc
  if [file exists $::env(PLATFORM_DIR)/derate.tcl] {
    source $::env(PLATFORM_DIR)/derate.tcl
  }
} else {
  puts "Starting detailed placement"
}
>>>>>>> d05d00f5

source $::env(PLATFORM_DIR)/setRC.tcl

set_placement_padding -global \
    -left $::env(CELL_PAD_IN_SITES_DETAIL_PLACEMENT) \
    -right $::env(CELL_PAD_IN_SITES_DETAIL_PLACEMENT)
detailed_placement
optimize_mirroring
utl::info FLW 12 "Placement violations [check_placement -verbose]."

estimate_parasitics -placement

source $::env(SCRIPTS_DIR)/report_metrics.tcl
report_metrics "detailed place"

if {![info exists standalone] || $standalone} {
  # write output
<<<<<<< HEAD
  write_db $::env(RESULTS_DIR)/3_4_place_dp.odb
  exit
=======
  write_def $::env(RESULTS_DIR)/3_4_place_dp.def
>>>>>>> d05d00f5
}<|MERGE_RESOLUTION|>--- conflicted
+++ resolved
@@ -1,30 +1,5 @@
-<<<<<<< HEAD
 source $::env(SCRIPTS_DIR)/load.tcl
 load_design 3_3_place_resized.odb 2_floorplan.sdc "Starting detailed placement"
-=======
-if {![info exists standalone] || $standalone} {
-  # Read lef
-  read_lef $::env(TECH_LEF)
-  read_lef $::env(SC_LEF)
-  if {[info exist ::env(ADDITIONAL_LEFS)]} {
-    foreach lef $::env(ADDITIONAL_LEFS) {
-      read_lef $lef
-    }
-  }
-
-  # Read liberty files
-  source $::env(SCRIPTS_DIR)/read_liberty.tcl
-
-  # Read design files
-  read_def $::env(RESULTS_DIR)/3_3_place_resized.def
-  read_sdc $::env(RESULTS_DIR)/2_floorplan.sdc
-  if [file exists $::env(PLATFORM_DIR)/derate.tcl] {
-    source $::env(PLATFORM_DIR)/derate.tcl
-  }
-} else {
-  puts "Starting detailed placement"
-}
->>>>>>> d05d00f5
 
 source $::env(PLATFORM_DIR)/setRC.tcl
 
@@ -42,10 +17,5 @@
 
 if {![info exists standalone] || $standalone} {
   # write output
-<<<<<<< HEAD
   write_db $::env(RESULTS_DIR)/3_4_place_dp.odb
-  exit
-=======
-  write_def $::env(RESULTS_DIR)/3_4_place_dp.def
->>>>>>> d05d00f5
 }