#!/usr/bin/env python3
import re
import sys
import os
import argparse  # argument parsing

# Parse and validate arguments
# ==============================================================================
parser = argparse.ArgumentParser(
    description='Fixes ioPlacer pins to be exactly on the die boundary')
parser.add_argument('--inputDef', '-i', required=True,
                    help='Input DEF')
parser.add_argument('--outputDef', '-o', required=True,
                    help='Output DEF')
parser.add_argument('--margin', '-m', required=True,
                    help='Margin')
# This margin is calculated automatically according to the technology rules
# based on metal min with and will be unique based on the selected metals and
# platform
args = parser.parse_args()


print(os.path.basename(__file__),": Fixing Pins in Def file")


# Function used by re.sub
def replace_coords(match):
  # print(match.groups())
<<<<<<< HEAD
  global countFail, countL, countB, countR, countT
=======
  global countFail, countWest, countSouth, countEast, countNorth
>>>>>>> 4d06c0be

  # West side
  if match[1] == str(margin):
<<<<<<< HEAD
    countL += 1
    return "PLACED ( 0 " + match[2] + " ) N"
  # Bottom-side
  elif match[2] == str(margin):
    countB += 1
    return "PLACED ( " + match[1] + " 0 ) N"
  # Right-side
  elif match[1] == str(width - margin):
    countR += 1
    return "PLACED ( "+ str(width) + " " + match[2] + " ) N"
  # Top-side
  elif match[2] == str(height - margin):
    countT += 1
    return "PLACED ( " + match[1] + " " + str(height) + " ) N"
  # Shouldn't happen
  else:
    countFail += 1
    return "PLACED ( " + match[1] + " " + match[2] + " ) N"

margin = int(args.margin)
countFail = 0
countL = 0
countB = 0
countR = 0
countT = 0
=======
    countWest += 1
    return "PLACED ( 0 " + match[2] + " ) E + LAYER " + match[3] + " ( " + str(margin*-1) + " 0 ) ( " + str(margin) + " " + str(margin*2) + " )"
  # South side
  elif match[2] == str(margin):
    countSouth += 1
    return "PLACED ( " + match[1] + " 0 ) N + LAYER " + match[3] + " ( " + str(margin*-1) + " 0 ) ( " + str(margin) + " " + str(margin*2) + " )"
  # East side
  elif match[1] == str(width - margin):
    countEast += 1
    return "PLACED ( "+ str(width) + " " + match[2] + " ) W + LAYER " + match[3] + " ( " + str(margin*-1) + " 0 ) ( " + str(margin) + " " + str(margin*2) + " )"
  # North side
  elif match[2] == str(height - margin):
    countNorth += 1
    return "PLACED ( " + match[1] + " " + str(height) + " ) S + LAYER " + match[3] + " ( " + str(margin*-1) + " 0 ) ( " + str(margin) + " " + str(margin*2) + " )"
  # Shouldn't happen
  else:
    countFail += 1
    return match[0]

margin = int(args.margin)
countFail = 0
countWest = 0
countSouth = 0
countEast = 0
countNorth = 0
>>>>>>> 4d06c0be

# Open Def File
f = open(args.inputDef)
content = f.read()
f.close()

# Find width and height
dieAreaPattern = r"DIEAREA *\( *\d+ *\d+ *\) *\( *(\d+) *(\d+) *\)"
m = re.search(dieAreaPattern, content)

width = int(m.group(1))
height = int(m.group(2))


# Perform replacement
placePattern = r"PLACED \( (\d+) (\d+) \) N \+ LAYER (\S+) \( \S+ \S+ \) \( \S+ \S+ \)"
result, count = re.subn(placePattern, replace_coords, content, 0, re.S)

<<<<<<< HEAD
print("Replacements made: L:" + str(countL) + " B:" + str(countB) + " R:" + str(countR) + " T:" + str(countT))
=======
print("Replacements made - West:" + str(countWest) + " South:" + str(countSouth) + " East:" + str(countEast) + " North:" + str(countNorth))
>>>>>>> 4d06c0be

if countFail > 0:
  print("WARNING: Failed to make " + str(countFail) + " replacements" )

# Write output
f = open(args.outputDef, "w")
f.write(result)
f.close()

if count < 1:
  print("WARNING: Replacement pattern not found")

print(os.path.basename(__file__),": Finished")<|MERGE_RESOLUTION|>--- conflicted
+++ resolved
@@ -26,41 +26,10 @@
 # Function used by re.sub
 def replace_coords(match):
   # print(match.groups())
-<<<<<<< HEAD
-  global countFail, countL, countB, countR, countT
-=======
   global countFail, countWest, countSouth, countEast, countNorth
->>>>>>> 4d06c0be
 
   # West side
   if match[1] == str(margin):
-<<<<<<< HEAD
-    countL += 1
-    return "PLACED ( 0 " + match[2] + " ) N"
-  # Bottom-side
-  elif match[2] == str(margin):
-    countB += 1
-    return "PLACED ( " + match[1] + " 0 ) N"
-  # Right-side
-  elif match[1] == str(width - margin):
-    countR += 1
-    return "PLACED ( "+ str(width) + " " + match[2] + " ) N"
-  # Top-side
-  elif match[2] == str(height - margin):
-    countT += 1
-    return "PLACED ( " + match[1] + " " + str(height) + " ) N"
-  # Shouldn't happen
-  else:
-    countFail += 1
-    return "PLACED ( " + match[1] + " " + match[2] + " ) N"
-
-margin = int(args.margin)
-countFail = 0
-countL = 0
-countB = 0
-countR = 0
-countT = 0
-=======
     countWest += 1
     return "PLACED ( 0 " + match[2] + " ) E + LAYER " + match[3] + " ( " + str(margin*-1) + " 0 ) ( " + str(margin) + " " + str(margin*2) + " )"
   # South side
@@ -86,7 +55,6 @@
 countSouth = 0
 countEast = 0
 countNorth = 0
->>>>>>> 4d06c0be
 
 # Open Def File
 f = open(args.inputDef)
@@ -105,11 +73,7 @@
 placePattern = r"PLACED \( (\d+) (\d+) \) N \+ LAYER (\S+) \( \S+ \S+ \) \( \S+ \S+ \)"
 result, count = re.subn(placePattern, replace_coords, content, 0, re.S)
 
-<<<<<<< HEAD
-print("Replacements made: L:" + str(countL) + " B:" + str(countB) + " R:" + str(countR) + " T:" + str(countT))
-=======
 print("Replacements made - West:" + str(countWest) + " South:" + str(countSouth) + " East:" + str(countEast) + " North:" + str(countNorth))
->>>>>>> 4d06c0be
 
 if countFail > 0:
   print("WARNING: Failed to make " + str(countFail) + " replacements" )
