--- conflicted
+++ resolved
@@ -151,18 +151,8 @@
   source $::env(POST_FLOORPLAN_TCL)
 }
 
-<<<<<<< HEAD
 if {[info exists ::env(GALLERY_REPORT)]  && $::env(GALLERY_REPORT) != 0} {
-    write_def $::env(RESULTS_DIR)/2_1_floorplan.def
+  write_def $::env(RESULTS_DIR)/2_1_floorplan.def
 }
 write_db $::env(RESULTS_DIR)/2_1_floorplan.odb
-write_sdc $::env(RESULTS_DIR)/2_floorplan.sdc
-=======
-if {![info exists save_checkpoint] || $save_checkpoint} {
-  if {[info exists ::env(GALLERY_REPORT)]  && $::env(GALLERY_REPORT) != 0} {
-      write_def $::env(RESULTS_DIR)/2_1_floorplan.def
-  }
-  write_db $::env(RESULTS_DIR)/2_1_floorplan.odb
-  write_sdc -no_timestamp $::env(RESULTS_DIR)/2_floorplan.sdc
-}
->>>>>>> b8c21d7e
+write_sdc -no_timestamp $::env(RESULTS_DIR)/2_floorplan.sdc