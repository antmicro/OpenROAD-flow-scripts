--- conflicted
+++ resolved
@@ -1,23 +1,5 @@
-<<<<<<< HEAD
 source $::env(SCRIPTS_DIR)/load.tcl
 load_design 1_synth.v 1_synth.sdc "Starting floorplan"
-=======
-if {![info exists standalone] || $standalone} {
-  # Read lef
-  read_lef $::env(TECH_LEF)
-  read_lef $::env(SC_LEF)
-  if {[info exist ::env(ADDITIONAL_LEFS)]} {
-    foreach lef $::env(ADDITIONAL_LEFS) {
-      read_lef $lef
-    }
-  }
-
-  # Read liberty files
-  source $::env(SCRIPTS_DIR)/read_liberty.tcl
-
-  # Read verilog
-  read_verilog $::env(RESULTS_DIR)/1_synth.v
->>>>>>> d05d00f5
 
 set num_instances [llength [get_cells -hier *]]
 puts "number instances in verilog is $num_instances"
