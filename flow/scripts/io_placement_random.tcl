--- conflicted
+++ resolved
@@ -9,12 +9,6 @@
            -random \
            {*}$::env(PLACE_PINS_ARGS)
 
-<<<<<<< HEAD
-if {![info exists standalone] || $standalone} {
-  # write output
+if {![info exists save_checkpoint] || $save_checkpoint} {
   write_db $::env(RESULTS_DIR)/2_2_floorplan_io.odb
-=======
-if {![info exists save_checkpoint] || $save_checkpoint} {
->>>>>>> 54c29a50
-  write_def $::env(RESULTS_DIR)/2_2_floorplan_io.def
 }