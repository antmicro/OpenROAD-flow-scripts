<<<<<<< HEAD
source $::env(SCRIPTS_DIR)/load.tcl
load_design 2_3_floorplan_tdms.odb 1_synth.sdc "Starting macro placement"
=======
if {![info exists standalone] || $standalone} {
  # Read lef
  read_lef $::env(TECH_LEF)
  read_lef $::env(SC_LEF)
  if {[info exist ::env(ADDITIONAL_LEFS)]} {
    foreach lef $::env(ADDITIONAL_LEFS) {
      read_lef $lef
    }
  }

  # Read liberty files
  source $::env(SCRIPTS_DIR)/read_liberty.tcl

  # Read design files
  if {[info exists ::env(RTLMP_FLOW)]} {
    puts "RTLMP flow.. read verilog and floorplan def"
    read_verilog $::env(RESULTS_DIR)/1_synth.v
    link_design $::env(DESIGN_NAME)
    read_def $::env(FLOORPLAN_DEF) -floorplan_initialize
  } else {
    read_def $::env(RESULTS_DIR)/2_3_floorplan_tdms.def
  }
  read_sdc $::env(RESULTS_DIR)/1_synth.sdc
  if [file exists $::env(PLATFORM_DIR)/derate.tcl] {
    source $::env(PLATFORM_DIR)/derate.tcl
  }
} else {
  puts "Starting macro placement"
}
>>>>>>> d05d00f5

proc find_macros {} {
  set macros ""

  set db [ord::get_db]
  set block [[$db getChip] getBlock]
  foreach inst [$block getInsts] {
    set inst_master [$inst getMaster]

    # BLOCK means MACRO cells
    if { [string match [$inst_master getType] "BLOCK"] } {
      append macros " " $inst
    }
  }
  return $macros
}

if {[find_macros] != ""} {
# If wrappers defined replace macros with their wrapped version
# # ----------------------------------------------------------------------------
  if {[info exists ::env(MACRO_WRAPPERS)]} {
    source $::env(MACRO_WRAPPERS)

    set wrapped_macros [dict keys [dict get $wrapper around]]
    set db [ord::get_db]
    set block [ord::get_db_block]

    foreach inst [$block getInsts] {
      if {[lsearch -exact $wrapped_macros [[$inst getMaster] getName]] > -1} {
        set new_master [dict get $wrapper around [[$inst getMaster] getName]]
        puts "Replacing [[$inst getMaster] getName] with $new_master for [$inst getName]"
        $inst swapMaster [$db findMaster $new_master]
      }
    }
  }

  if {[info exists ::env(RTLMP_FLOW)]} {
    puts "RTLMP Flow enabled..."
    set additional_partition_args ""
    if { [info exists ::env(RTLMP_MAX_INST)]} {
        append additional_partition_args " -max_num_inst $env(RTLMP_MAX_INST)"
    }
    if { [info exists ::env(RTLMP_MIN_INST)]} {
        append additional_partition_args " -min_num_inst $env(RTLMP_MIN_INST)"
    }
    if { [info exists ::env(RTLMP_MAX_MACRO)]} {
        append additional_partition_args " -max_num_macro $env(RTLMP_MAX_MACRO)"
    }
    if { [info exists ::env(RTLMP_MIN_MACRO)]} {
        append additional_partition_args " -min_num_macro $env(RTLMP_MIN_MACRO)"
    }

    set additional_rtlmp_args ""
    if { [info exists ::env(RTLMP_AREA_WT)]} {
        append additional_rtlmp_args " -area_weight $env(RTLMP_AREA_WT)"
    }
    if { [info exists ::env(RTLMP_WIRELENGTH_WT)]} {
        append additional_rtlmp_args " -wirelength_weight $env(RTLMP_WIRELENGTH_WT)"
    }
    if { [info exists ::env(RTLMP_OUTLINE_WT)]} {
        append additional_rtlmp_args " -outline_weight $env(RTLMP_OUTLINE_WT)"
    }
    if { [info exists ::env(RTLMP_BOUNDARY_WT)]} {
        append additional_rtlmp_args " -boundary_weight $env(RTLMP_BOUNDARY_WT)"
    }
    if { [info exists ::env(RTLMP_MACRO_BLOCKAGE_WT)]} {
        append additional_rtlmp_args " -macro_blockage_weight $env(RTLMP_MACRO_BLOCKAGE_WT)"
    }
    if { [info exists ::env(RTLMP_LOCATION_WEIGHT)]} {
        append additional_rtlmp_args " -location_weight $env(RTLMP_LOCATION_WEIGHT)"
    }
    if { [info exists ::env(RTLMP_NOTCH_WT)]} {
        append additional_rtlmp_args " -notch_weight $env(RTLMP_NOTCH_WT)"
    }
    if { [info exists ::env(RTLMP_CONFIG_FILE)]} {
        append additional_rtlmp_args " -config_file $env(RTLMP_CONFIG_FILE)"
    }
    if { [info exists ::env(RTLMP_RPT_FILE)]} {
        append additional_rtlmp_args " -report_file $env(RTLMP_RPT_FILE)"
    }
    if { [info exists ::env(RTLMP_BLOCKAGE_FILE)]} {
        append additional_rtlmp_args " -macro_blockage_file $env(RTLMP_BLOCKAGE_FILE)"
    }

    partition_design -net_threshold 5 \
                     -virtual_weight 500 \
                     -num_hop 5 \
                     -timing_weight 1 \
                     -report_directory $env(RTLMP_RPT_DIR) \
                     -report_file $env(RTLMP_RPT_FILE) \
                     {*}$additional_partition_args

    rtl_macro_placer -report_directory $env(RTLMP_RPT_DIR) \
                     {*}$additional_rtlmp_args

    puts "Delete buffers for RTLMP flow..."
    remove_buffers
  } else {
    if {[info exists ::env(MACRO_PLACEMENT)]} {
      source $::env(SCRIPTS_DIR)/read_macro_placement.tcl
      puts "\[INFO\]\[FLOW-xxxx\] Using manual macro placement file $::env(MACRO_PLACEMENT)"
      read_macro_placement $::env(MACRO_PLACEMENT)
    } else {
      macro_placement \
        -halo $::env(MACRO_PLACE_HALO) \
        -channel $::env(MACRO_PLACE_CHANNEL)
    }
  }

  if {[info exists ::env(MACRO_BLOCKAGE_HALO)]} {
    source $::env(SCRIPTS_DIR)/placement_blockages.tcl
    block_channels $::env(MACRO_BLOCKAGE_HALO)
  }
} else {
  puts "No macros found: Skipping macro_placement"
}

if {![info exists standalone] || $standalone} {
<<<<<<< HEAD
  write_db $::env(RESULTS_DIR)/2_4_floorplan_macro.odb
  exit
=======
  write_def $::env(RESULTS_DIR)/2_4_floorplan_macro.def
>>>>>>> d05d00f5
}<|MERGE_RESOLUTION|>--- conflicted
+++ resolved
@@ -1,37 +1,5 @@
-<<<<<<< HEAD
 source $::env(SCRIPTS_DIR)/load.tcl
 load_design 2_3_floorplan_tdms.odb 1_synth.sdc "Starting macro placement"
-=======
-if {![info exists standalone] || $standalone} {
-  # Read lef
-  read_lef $::env(TECH_LEF)
-  read_lef $::env(SC_LEF)
-  if {[info exist ::env(ADDITIONAL_LEFS)]} {
-    foreach lef $::env(ADDITIONAL_LEFS) {
-      read_lef $lef
-    }
-  }
-
-  # Read liberty files
-  source $::env(SCRIPTS_DIR)/read_liberty.tcl
-
-  # Read design files
-  if {[info exists ::env(RTLMP_FLOW)]} {
-    puts "RTLMP flow.. read verilog and floorplan def"
-    read_verilog $::env(RESULTS_DIR)/1_synth.v
-    link_design $::env(DESIGN_NAME)
-    read_def $::env(FLOORPLAN_DEF) -floorplan_initialize
-  } else {
-    read_def $::env(RESULTS_DIR)/2_3_floorplan_tdms.def
-  }
-  read_sdc $::env(RESULTS_DIR)/1_synth.sdc
-  if [file exists $::env(PLATFORM_DIR)/derate.tcl] {
-    source $::env(PLATFORM_DIR)/derate.tcl
-  }
-} else {
-  puts "Starting macro placement"
-}
->>>>>>> d05d00f5
 
 proc find_macros {} {
   set macros ""
@@ -150,10 +118,5 @@
 }
 
 if {![info exists standalone] || $standalone} {
-<<<<<<< HEAD
   write_db $::env(RESULTS_DIR)/2_4_floorplan_macro.odb
-  exit
-=======
-  write_def $::env(RESULTS_DIR)/2_4_floorplan_macro.def
->>>>>>> d05d00f5
 }